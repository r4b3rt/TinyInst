/*
Copyright 2020 Google LLC

Licensed under the Apache License, Version 2.0 (the "License");
you may not use this file except in compliance with the License.
You may obtain a copy of the License at

https ://www.apache.org/licenses/LICENSE-2.0

Unless required by applicable law or agreed to in writing, software
distributed under the License is distributed on an "AS IS" BASIS,
WITHOUT WARRANTIES OR CONDITIONS OF ANY KIND, either express or implied.
See the License for the specific language governing permissions and
limitations under the License.
*/

#define  _CRT_SECURE_NO_WARNINGS

#include <stdio.h>
#include <stdbool.h>
#include <inttypes.h>
#include <algorithm>

#include <list>

#include "tinyinst.h"
#include "hook.h"

#ifdef ARM64
  #include "arch/arm64/arm64_assembler.h"
#else
  #include "arch/x86/x86_assembler.h"
#endif
#if defined(__APPLE__) && defined(ARM64)
  #include <set>
  #include "macOS/dyld_cache_map_parser.h"
#endif

ModuleInfo::ModuleInfo() {
  module_name[0] = 0;
  module_header = NULL;
  min_address = 0;
  max_address = 0;
  loaded = false;
  instrumented = false;
  ignore_duplicates = false;
  instrumented_code_local = NULL;
  instrumented_code_remote = NULL;
  instrumented_code_remote_previous = NULL;
  instrumented_code_size = 0;
  unwind_data = NULL;
  client_data = NULL;
  do_protect = true;
}

void ModuleInfo::ClearInstrumentation() {
  instrumented = false;

  for (auto iter = executable_ranges.begin(); iter != executable_ranges.end(); iter++) {
    if (iter->data) free(iter->data);
  }
  executable_ranges.clear();
  code_size = 0;

  if (instrumented_code_local) free(instrumented_code_local);

  instrumented_code_local = NULL;
  instrumented_code_remote = NULL;
  instrumented_code_remote_previous = NULL;

  instrumented_code_size = 0;
  instrumented_code_allocated = 0;

  basic_blocks.clear();
  address_map.clear();

  br_indirect_newtarget_global = 0;
  br_indirect_newtarget_list.clear();

  jumptable_offset = 0;
  jumptable_address_offset = 0;

  invalid_instructions.clear();
  outside_jumps.clear();

  tracepoints.clear();
}

void TinyInst::InvalidateCrossModuleLink(CrossModuleLink *link) {
  ModuleInfo *module1 = link->module1;
  size_t original_value = ReadPointer(module1, link->offset1);
  WritePointerAtOffset(module1, original_value, link->offset1 + child_ptr_size);
  CommitCode(module1, link->offset1 + child_ptr_size, child_ptr_size);
}

void TinyInst::FixCrossModuleLink(CrossModuleLink *link) {
  ModuleInfo *module1 = link->module1;
  ModuleInfo *module2 = link->module2;

  size_t original_value = (size_t)module2->min_address + link->offset2;
  size_t translated_value = GetTranslatedAddress(module2, original_value);

  WritePointerAtOffset(module1, original_value, link->offset1);
  WritePointerAtOffset(module1, translated_value, link->offset1 + child_ptr_size);

  CommitCode(module1, link->offset1, 2 * child_ptr_size);
}

void TinyInst::InvalidateCrossModuleLinks(ModuleInfo *module) {
  for (auto iter = cross_module_links.begin(); iter != cross_module_links.end(); iter++) {
    if (iter->module2 == module) {
      InvalidateCrossModuleLink(&(*iter));
    }
  }
}

void TinyInst::InvalidateCrossModuleLinks() {
  for (auto iter = cross_module_links.begin(); iter != cross_module_links.end(); iter++) {
    InvalidateCrossModuleLink(&(*iter));
  }
}

void TinyInst::FixCrossModuleLinks(ModuleInfo *module) {
  for (auto iter = cross_module_links.begin(); iter != cross_module_links.end(); iter++) {
    if (iter->module2 == module) {
      FixCrossModuleLink(&(*iter));
    }
  }
}

void TinyInst::ClearCrossModuleLinks(ModuleInfo *module) {
  auto iter = cross_module_links.begin();
  while (iter != cross_module_links.end()) {
    if (iter->module1 == module) {
      iter = cross_module_links.erase(iter);
    } else {
      iter++;
    }
  }
}

void TinyInst::ClearCrossModuleLinks() {
  cross_module_links.clear();
}

// Global jumptable for indirect jumps/calls.
// This is an array of size JUMPTABLE_SIZE where each entry initially
// points to indirect_breakpoint_address.
// When a new indirect jump/call target is detected, this will cause a breakpoint
// which will be resolved by adding a new entry into this hashtable.
void TinyInst::InitGlobalJumptable(ModuleInfo *module) {
  size_t code_size_before = module->instrumented_code_allocated;

  module->jumptable_offset = module->instrumented_code_allocated;

  module->br_indirect_newtarget_global =
    (size_t)module->instrumented_code_remote +
    module->instrumented_code_allocated +
    JUMPTABLE_SIZE * child_ptr_size +
    child_ptr_size;

  for (size_t i = 0; i < JUMPTABLE_SIZE; i++) {
    WritePointer(module, module->br_indirect_newtarget_global);
  }

  module->jumptable_address_offset = module->instrumented_code_allocated;
  WritePointer(module, (size_t)module->instrumented_code_remote + module->jumptable_offset);

  assembler_->Breakpoint(module);

  size_t code_size_after = module->instrumented_code_allocated;

  CommitCode(module, code_size_before, (code_size_after - code_size_before));
}

// gets the current code address in the instrumented code
// *in the child process*
size_t TinyInst::GetCurrentInstrumentedAddress(ModuleInfo *module) {
  return (size_t)module->instrumented_code_remote + module->instrumented_code_allocated;
}

// Writes the modified code from the debugger process into the target process
void TinyInst::CommitCode(ModuleInfo *module, size_t start_offset, size_t size) {
  if (!module->instrumented_code_remote) return;

  RemoteWrite(module->instrumented_code_remote + start_offset,
              module->instrumented_code_local + start_offset,
              size);
}

// Checks if there is sufficient space and writes code at the current offset
void TinyInst::WriteCode(ModuleInfo *module, void *data, size_t size) {
  if (module->instrumented_code_allocated + size > module->instrumented_code_size) {
    FATAL("Insufficient memory allocated for instrumented code");
  }

  memcpy(module->instrumented_code_local + module->instrumented_code_allocated, data, size);
  module->instrumented_code_allocated += size;
}

// Checks if there is sufficient space and writes code at the chosen offset
void TinyInst::WriteCodeAtOffset(ModuleInfo *module, size_t offset, void *data, size_t size) {
  if (offset + size > module->instrumented_code_size) {
    FATAL("Insufficient memory allocated for instrumented code");
  }

  memcpy(module->instrumented_code_local + offset, data, size);

  if (offset + size > module->instrumented_code_allocated) {
    module->instrumented_code_allocated = offset + size;
  }
}

// writes a pointer to the instrumented code
void TinyInst::WritePointer(ModuleInfo *module, size_t value) {
  if (module->instrumented_code_allocated + child_ptr_size > module->instrumented_code_size) {
    FATAL("Insufficient memory allocated for instrumented code");
  }

  if (child_ptr_size == 8) {
    *(uint64_t *)(module->instrumented_code_local + module->instrumented_code_allocated) =
      (uint64_t)value;
  } else {
    *(uint32_t *)(module->instrumented_code_local + module->instrumented_code_allocated) =
      (uint32_t)value;
  }

  module->instrumented_code_allocated += child_ptr_size;
}

// writes a pointer to the instrumented code
void TinyInst::WritePointerAtOffset(ModuleInfo *module, size_t value, size_t offset) {
  if (offset + child_ptr_size > module->instrumented_code_size) {
    FATAL("Insufficient memory allocated for instrumented code");
  }

  if (child_ptr_size == 8) {
    *(uint64_t *)(module->instrumented_code_local + offset) = (uint64_t)value;
  } else {
    *(uint32_t *)(module->instrumented_code_local + offset) = (uint32_t)value;
  }

  if (offset + child_ptr_size > module->instrumented_code_allocated) {
    module->instrumented_code_allocated += offset + child_ptr_size;
  }
}

// reads a pointer from the instrumented code
size_t TinyInst::ReadPointer(ModuleInfo *module, size_t offset) {
  if (child_ptr_size == 8) {
    return (size_t)(*(uint64_t *)(module->instrumented_code_local + offset));
  } else {
    return (size_t)(*(uint32_t *)(module->instrumented_code_local + offset));
  }
}

// fixes an offset in the jump instruction (at offset jmp_offset in the
// instrumented code) to jump to the given basic block (at offset bb in the
// original code) in case the basic block hasn't been instrumented yet, queues
// it for instrumentation
void TinyInst::FixOffsetOrEnqueue(
    ModuleInfo *module,
    uint32_t bb,
    uint32_t jmp_offset,
    std::set<char *> *queue,
    std::list<std::pair<uint32_t, uint32_t>> *offset_fixes) {
  auto iter = module->basic_blocks.find(bb);
  if (iter == module->basic_blocks.end()) {
    char *address = (char *)module->min_address + bb;
    if (queue->find(address) == queue->end()) {
      queue->insert(address);
    }
    offset_fixes->push_back({bb, jmp_offset});
  } else {
    assembler_->FixOffset(module, jmp_offset, iter->second);
  }
}

// various breakpoints
bool TinyInst::HandleBreakpoint(void *address) {
  ModuleInfo *module = GetModuleFromInstrumented((size_t)address);
  if (!module) return false;

  // bb tracing
  if (trace_basic_blocks) {
    auto iter = module->tracepoints.find((size_t)address);
    if (iter != module->tracepoints.end()) {

      printf("TRACE: Executing basic block, original at %p, instrumented at %p\n",
             (void *)iter->second, (void *)iter->first);

      return true;
    } else {
      printf("TRACE: Breakpoint\n");
    }
  }

  // indirect jump new target
  if (HandleIndirectJMPBreakpoint(address)) return true;

  // invalid instruction
  if (module->invalid_instructions.find((size_t)address) != module->invalid_instructions.end()) {
    WARN("Attempting to execute an instruction TinyInst couldn't translate");
    WARN("This could be either due to a bug in the target or the bug/incompatibility in TinyInst");
    WARN("The target will crash now");
    return true;
  }

  auto iter = module->outside_jumps.find((size_t)address);
  if (iter != module->outside_jumps.end()) {

    // WARN("Executing relative jump outside the current module");
    SetRegister(ARCH_PC, iter->second);

    return true;
  }

  if(unwind_generator->HandleBreakpoint(module, address)) {
    return true;
  }
  
  for(auto iter = hooks.begin(); iter != hooks.end(); iter++) {
    if((*iter)->HandleBreakpoint(module, address)) return true;
  }

  return false;
}

// handles a breakpoint that occurs
// when an indirect jump or call wants to go to a previously
// unseen target
bool TinyInst::HandleIndirectJMPBreakpoint(void *address) {
  if (indirect_instrumentation_mode == II_NONE) return false;

  ModuleInfo *module = GetModuleFromInstrumented((size_t)address);
  if (!module) return false;

  bool is_indirect_breakpoint = false;
  bool global_indirect;

  size_t list_head_offset;

  IndirectBreakpoinInfo bp_info = {};
  if ((size_t)address == module->br_indirect_newtarget_global) {
    is_indirect_breakpoint = true;
    global_indirect = true;
  } else {
    auto iter = module->br_indirect_newtarget_list.find((size_t)address);
    if (iter != module->br_indirect_newtarget_list.end()) {
      is_indirect_breakpoint = true;
      global_indirect = false;
      bp_info = iter->second;
      list_head_offset = iter->second.list_head;
    }
  }
  if (!is_indirect_breakpoint) return false;

  size_t original_address = GetRegister(ORIG_ADDR_REG);

  // if it's a global indirect, list head must be calculated from target
  // otherwise it's a per-callsite indirect and the list head was set earlier
  if (global_indirect) {
    list_head_offset = module->jumptable_offset +
                       original_address & ((JUMPTABLE_SIZE - 1) * child_ptr_size);
  }

  size_t translated_address;
  ModuleInfo *target_module = GetModule((size_t)original_address);

  if (target_module == module) {
    translated_address = GetTranslatedAddress(module, original_address);
  } else if (target_module && instrument_cross_module_calls) {
    translated_address = GetTranslatedAddress(target_module, original_address);
  } else {
    translated_address = original_address;
  }

  // printf("Adding jumptable entry, %p -> %p\n",
  //        (void *)original_address, (void *)translated_address);

  size_t entry_offset = AddTranslatedJump(module,
                                          target_module,
                                          original_address,
                                          translated_address,
                                          list_head_offset,
                                          bp_info,
                                          global_indirect);

  size_t continue_address = (size_t)module->instrumented_code_remote + entry_offset;

  if (target_module) {
    continue_address = unwind_generator->MaybeRedirectExecution(target_module, continue_address);
  }

  // redirect execution to just created entry which should handle it immediately
  SetRegister(ARCH_PC, continue_address);
  return true;
}


// adds another observed original_target -> actual_target pair
// to the golbal jumptable at the appropriate location
size_t TinyInst::AddTranslatedJump(ModuleInfo *module,
                                   ModuleInfo *target_module,
                                   size_t original_target,
                                   size_t actual_target,
                                   size_t list_head_offset,
                                   IndirectBreakpoinInfo& breakpoint_info,
                                   bool global_indirect) {
  size_t entry_offset = module->instrumented_code_allocated;

  size_t previous;
  size_t previous_offset;

  // gets the previous list head
  if (child_ptr_size == 8) {
    previous = (size_t)
      (*(uint64_t *)(module->instrumented_code_local + list_head_offset));
  } else {
    previous =
        *(uint32_t *)(module->instrumented_code_local + list_head_offset);
  }
  previous_offset = previous - (size_t)module->instrumented_code_remote;

  assembler_->TranslateJmp(module,
                           target_module,
                           original_target,
                           breakpoint_info,
                           global_indirect,
                           previous_offset);

  if (target_module && (module != target_module)) {
    CrossModuleLink link;
    link.module1 = module;
    link.module2 = target_module;
    link.offset1 = module->instrumented_code_allocated;
    link.offset2 = original_target - (size_t)target_module->min_address;
    // printf("Cross module link to %p\n", (void *)original_target);
    cross_module_links.push_back(link);
  }

  WritePointer(module, original_target);
  WritePointer(module, actual_target);

  // add to the head of the linked list
  if (child_ptr_size == 8) {
    *(uint64_t *)(module->instrumented_code_local + list_head_offset) =
      (uint64_t)((size_t)module->instrumented_code_remote + entry_offset);
  } else {
    *(uint32_t *)(module->instrumented_code_local + list_head_offset) =
      (uint32_t)((size_t)module->instrumented_code_remote + entry_offset);
  }

  CommitCode(module, list_head_offset, child_ptr_size);
  CommitCode(module,
             entry_offset,
             module->instrumented_code_allocated - entry_offset);

  return entry_offset;
}

TinyInst::IndirectInstrumentation TinyInst::ShouldInstrumentIndirect(
  ModuleInfo *module,
  Instruction& inst,
  size_t instruction_address) {

  if (inst.iclass == InstructionClass::RET) {
    if (!patch_return_addresses) {
      return II_NONE;
    }
  } else {
    if ((inst.iclass != InstructionClass::IJUMP) &&
        (inst.iclass != InstructionClass::ICALL))
      return II_NONE;
  }

  if (indirect_instrumentation_mode != II_AUTO) {
    return indirect_instrumentation_mode;
  } else {
    // default to the most performant mode which is II_GLOBAL
#ifdef ARM64
    return II_LOCAL;
#else
    return II_GLOBAL;
#endif
  }
}

// when an invalid instruction is encountered
// emit a breakpoint followed by crashing the process
void TinyInst::InvalidInstruction(ModuleInfo *module) {
  size_t breakpoint_address = (size_t)module->instrumented_code_remote +
                              module->instrumented_code_allocated;
  assembler_->Breakpoint(module);
  module->invalid_instructions.insert(breakpoint_address);
  assembler_->Crash(module);
}

void TinyInst::OutsideJump(ModuleInfo* module, size_t address) {
  size_t breakpoint_address = (size_t)module->instrumented_code_remote +
    module->instrumented_code_allocated;
  assembler_->Breakpoint(module);
  module->outside_jumps[breakpoint_address] = address;
}

void TinyInst::InstrumentIndirect(ModuleInfo *module,
                                  Instruction& inst,
                                  size_t instruction_address,
                                  IndirectInstrumentation mode,
                                  size_t bb_address)
{
  if (mode == II_GLOBAL) {
    assembler_->InstrumentGlobalIndirect(module, inst, instruction_address);
  } else if (mode == II_LOCAL) {
    assembler_->InstrumentLocalIndirect(module, inst, instruction_address, bb_address);
  } else {
    FATAL("Unexpected IndirectInstrumentation value");
  }
}

void TinyInst::TranslateBasicBlock(char *address,
                                   ModuleInfo *module,
                                   std::set<char *> *queue,
                                   std::list<std::pair<uint32_t, uint32_t>> *offset_fixes) {
  uint32_t original_offset = (uint32_t)((size_t)address - (size_t)(module->min_address));
  uint32_t translated_offset = (uint32_t)module->instrumented_code_allocated;

  unwind_generator->OnBasicBlockStart(module,
    (size_t)address,
    GetCurrentInstrumentedAddress(module));

  // printf("Instrumenting bb, original at %p, instrumented at %p\n",
  //        address, module->instrumented_code_remote + translated_offset);

  module->basic_blocks.insert({ original_offset, translated_offset });

  AddressRange *range = GetRegion(module, (size_t)address);
  if (!range) {
    // just insert a jump to address
    assembler_->JmpAddress(module, (size_t)address);
    return;
  }

  uint32_t range_offset = (uint32_t)((size_t)address - (size_t)range->from);
  size_t code_size = (uint32_t)((size_t)range->to - (size_t)address);
  char *code_ptr = range->data + range_offset;

  size_t offset = 0, last_offset = 0;

  if (trace_basic_blocks) {
    size_t breakpoint_address = GetCurrentInstrumentedAddress(module);
    assembler_->Breakpoint(module);
    module->tracepoints[breakpoint_address] = (size_t)address;
  } else if (GetTargetMethodAddress()) {
    // hack, allow 1 or 4 byte of unused space at the beginning
    // of the target method. This is needed because we
    // are setting a brekpoint here. If this breakpoint falls
    // into code inserted by the client, and the client modifies
    // that code later, we loose the breakpoint.
    if(GetTargetMethodAddress() == address) {
      assembler_->Nop(module);
    }
  }

  // write pre-bb instrumentation
  InstrumentBasicBlock(module, (size_t)address);

  Instruction inst;
  while (true) {
    bool success =
      assembler_->DecodeInstruction(
        inst,
        (const unsigned char *)(code_ptr + offset),
        (unsigned int)(code_size - offset));

    if (!success) break;

    unwind_generator->OnInstruction(module,
      (size_t)address + offset,
      GetCurrentInstrumentedAddress(module));

    if(full_address_map) {
      size_t original_address = (size_t)address + offset;
      size_t instrumented_address = GetCurrentInstrumentedAddress(module);
      module->address_map[instrumented_address] = original_address;
    }
    
    // instruction-level-instrumentation
    InstructionResult instrumentation_result =
      InstrumentInstruction(module, inst, (size_t)address, (size_t)address + offset);

    switch (instrumentation_result) {
    case INST_HANDLED:
      offset += inst.length;
      continue;
    case INST_STOPBB:
      unwind_generator->OnBasicBlockEnd(module,
        (size_t)address + offset + inst.length,
        GetCurrentInstrumentedAddress(module));
      return;
    case INST_NOTHANDLED:
    default:
      break;
    }

    last_offset = offset;
    offset += inst.length;

    if (inst.bbend) break;

    assembler_->FixInstructionAndOutput(module, inst, (const unsigned char *)(code_ptr + last_offset), (const unsigned char *)(address + last_offset));
  }

  if (!inst.bbend) {
    // WARN("Could not find end of bb at %p.\n", address);
    InvalidInstruction(module);
    unwind_generator->OnBasicBlockEnd(module,
      (size_t)address + offset,
      GetCurrentInstrumentedAddress(module));
    return;
  }

  assembler_->HandleBasicBlockEnd(address, module, queue, offset_fixes, inst, code_ptr, offset, last_offset);
  unwind_generator->OnBasicBlockEnd(module,
    (size_t)address + offset,
    GetCurrentInstrumentedAddress(module));

  OnBasicBlcokTranslated(module, original_offset, original_offset + last_offset);
}

// starting from address, starts instrumenting code in the module
// any other basic blocks detected during instrumentation
// (e.g. jump, call targets) get added to the queue
// and instrumented as well
void TinyInst::TranslateBasicBlockRecursive(char *address, ModuleInfo *module) {
  std::set<char *> queue;
  std::list<std::pair<uint32_t, uint32_t>> offset_fixes;

  size_t code_size_before = module->instrumented_code_allocated;

  TranslateBasicBlock(address, module, &queue, &offset_fixes);

  while (!queue.empty()) {
    address = *queue.begin();
    TranslateBasicBlock(address, module, &queue, &offset_fixes);
    queue.erase(address);
  }

  for (auto iter = offset_fixes.begin(); iter != offset_fixes.end(); iter++) {
    uint32_t bb = iter->first;
    uint32_t jmp_offset = iter->second;

    auto bb_iter = module->basic_blocks.find(bb);
    if (bb_iter == module->basic_blocks.end()) {
      FATAL("Couldn't fix jump offset\n");
    }

    assembler_->FixOffset(module, jmp_offset, bb_iter->second);
  }

  size_t code_size_after = module->instrumented_code_allocated;

  // Commit everything in one go here
  CommitCode(module, code_size_before, (code_size_after - code_size_before));
}

// gets ModuleInfo for the module specified by name
ModuleInfo *TinyInst::GetModuleByName(const char *name) {
  for (auto iter = instrumented_modules.begin(); iter != instrumented_modules.end(); iter++) {
    ModuleInfo *cur_module = *iter;
    if (_stricmp(cur_module->module_name.c_str(), name) == 0) {
      return cur_module;
    }
  }

  return NULL;
}

// gets module corresponding to address
ModuleInfo *TinyInst::GetModule(size_t address) {
  for (auto iter = instrumented_modules.begin(); iter != instrumented_modules.end(); iter++) {
    ModuleInfo *cur_module = *iter;
    if (!cur_module->loaded) continue;
    if (!cur_module->instrumented) continue;
    if ((address >= (size_t)cur_module->min_address) &&
        (address < (size_t)cur_module->max_address))
    {
      if (GetRegion(cur_module, address)) {
        return cur_module;
      }
    }
  }

  return NULL;
}

// gets a memory region corresponding to address
AddressRange *TinyInst::GetRegion(ModuleInfo *module, size_t address) {
  for (auto iter = module->executable_ranges.begin();
       iter != module->executable_ranges.end(); iter++)
  {
    AddressRange *cur_range = &(*iter);
    if (((size_t)address >= cur_range->from) && ((size_t)address < cur_range->to)) {
      return cur_range;
      break;
    }
  }

  return NULL;
}

// gets module where address falls into instrumented code buffer
ModuleInfo *TinyInst::GetModuleFromInstrumented(size_t address) {
  for (auto iter = instrumented_modules.begin(); iter != instrumented_modules.end(); iter++) {
    ModuleInfo *cur_module = *iter;
    if (!cur_module->loaded) continue;
    if (!cur_module->instrumented) continue;
    if ((address >= (size_t)cur_module->instrumented_code_remote) &&
        (address < ((size_t)cur_module->instrumented_code_remote +
                    cur_module->instrumented_code_allocated)))
    {
      return cur_module;
      break;
    }
  }

  return NULL;
}

void TinyInst::OnCrashed(Exception *exception_record) {
  // clear known entries on crash
  for (auto module : instrumented_modules) {
    module->entry_offsets.clear();
  }
  
  char *address = (char *)exception_record->ip;

  printf("Exception at address %p\n", static_cast<void*>(address));
  if (exception_record->type == ACCESS_VIOLATION) {
    // printf("Access type: %d\n", (int)exception_record->ExceptionInformation[0]);
    printf("Access address: %p\n", exception_record->access_address);
  }

  ModuleInfo *module = GetModuleFromInstrumented((size_t)address);
  if (!module) return;

  printf("Exception in instrumented module %s %p\n", module->module_name.c_str(), module->module_header);
  size_t offset = (size_t)address - (size_t)module->instrumented_code_remote;

  if(full_address_map && !module->address_map.empty()) {
    auto iter = module->address_map.upper_bound((size_t)address);
    if(iter != module->address_map.begin()) {
      --iter;
      printf("Original exception address (could be incorrect): %p\n", (void *)iter->second);
    }
  }
  
  printf("Code before:\n");
  size_t offset_from;
  if (offset < 10) offset_from = 0;
  else offset_from = offset - 10;
  for (size_t i = offset_from; i < offset; i++) {
    printf("%02x ", (unsigned char)(module->instrumented_code_local[i]));
  }
  printf("\n");
  printf("Code after:\n");
  size_t offset_to = offset + 0x10;
  if (offset_to > module->instrumented_code_size)
    offset_to = module->instrumented_code_size;
  for (size_t i = offset; i < offset_to; i++) {
    printf("%02x ", (unsigned char)(module->instrumented_code_local[i]));
  }
  printf("\n");
}

// gets the address in the instrumented code corresponding to
// address in the original module
size_t TinyInst::GetTranslatedAddress(ModuleInfo *module, size_t address) {
  uint32_t offset = (uint32_t)(address - (size_t)module->min_address);
  uint32_t translated_offset;

  if (!GetRegion(module, address)) return address;

  auto iter = module->basic_blocks.find(offset);
  if (iter == module->basic_blocks.end()) {
    TranslateBasicBlockRecursive((char *)address, module);

    iter = module->basic_blocks.find(offset);
    if (iter == module->basic_blocks.end()) {
      FATAL("Can't find translated basic block");
    }
  }

  translated_offset = iter->second;

  return (size_t)module->instrumented_code_remote + translated_offset;
}

size_t TinyInst::GetTranslatedAddress(size_t address) {
  ModuleInfo *module = GetModule(address);
  if (!module) return address;
  if (!module->instrumented) return address;
  return GetTranslatedAddress(module, address);
}

// checks if address falls into one of the instrumented modules
// and if so, redirects execution to the translated code
bool TinyInst::TryExecuteInstrumented(char *address) {
  ModuleInfo *module = GetModule((size_t)address);

  if (!module) return false;
  if (!GetRegion(module, (size_t)address)) return false;

  if (trace_module_entries) {
    printf("TRACE: Entered module %s at address %p, offset %zx\n",
           module->module_name.c_str(), static_cast<void*>(address),
           (size_t)address - (size_t)module->module_header );
  }
  if (patch_module_entries) {
    size_t entry_offset = (size_t)address - module->min_address;
    module->entry_offsets.insert(entry_offset);
  }

  size_t translated_address = GetTranslatedAddress(module, (size_t)address);
  OnModuleEntered(module, (size_t)address);

  translated_address = unwind_generator->MaybeRedirectExecution(module, translated_address);

  SetRegister(ARCH_PC, translated_address);

  return true;
}

void TinyInst::OnReturnAddress(ModuleInfo *module, size_t original_address, size_t translated_address) {
  unwind_generator->OnReturnAddress(module, original_address, translated_address);
}

void TinyInst::OnModuleInstrumented(ModuleInfo* module) {
  unwind_generator->OnModuleInstrumented(module);
  
  for (auto iter = hooks.begin(); iter != hooks.end(); iter++) {
    Hook *hook = *iter;
    if((hook->GetModuleName() == std::string("*")) || (hook->GetModuleName() == module->module_name)) {
      size_t address = 0;
      if(!hook->GetFunctionName().empty()) {
        address = (size_t)GetSymbolAddress(module->module_header, hook->GetFunctionName().c_str());
      } else if(hook->GetFunctionOffset()) {
        address = (size_t)(module->module_header) + hook->GetFunctionOffset();
      } else {
        FATAL("Hook specifies neithr function name nor offset");
      }
      if(address) {
        resolved_hooks[address] = hook;
      } else {
        FATAL("Could not resolve function %s in module %s", hook->GetFunctionName().c_str(), hook->GetModuleName().c_str());
      }
    }
  }
}

void TinyInst::OnModuleUninstrumented(ModuleInfo* module) {
  unwind_generator->OnModuleUninstrumented(module);
}

// clears all instrumentation data from module locally
// and if clear_remote_data is set, also in the remote process
void TinyInst::ClearInstrumentation(ModuleInfo *module) {
  if (module->instrumented_code_remote) {
    RemoteFree(module->instrumented_code_remote,
               module->instrumented_code_size);
    module->instrumented_code_remote = NULL;
  }
  module->ClearInstrumentation();
  OnModuleUninstrumented(module);
  ClearCrossModuleLinks(module);
}

void TinyInst::InstrumentAddressRange(const char *name,
                                      size_t min_address,
                                      size_t max_address)
{
  ModuleInfo *module = GetModuleByName(name);
  if(!module) {
    module = new ModuleInfo();
    module->module_name = name;
    module->module_header = NULL;
    instrumented_modules.push_back(module);
  }
  
  module->loaded = true;
  module->min_address = min_address;
  module->max_address = max_address;

  InstrumentModule(module);
}


void TinyInst::InstrumentModule(ModuleInfo *module) {
  if (instrumentation_disabled) return;

  // if the module was previously instrumented
  // just reuse the same data
  if (persist_instrumentation_data && module->instrumented) {
    printf("Module %s already instrumented, "
           "reusing instrumentation data\n",
           module->module_name.c_str());
    if (module->do_protect) {
      ProtectCodeRanges(&module->executable_ranges);
    }
    FixCrossModuleLinks(module);
    return;
  }
  
  ExtractCodeRanges(module->module_header,
                    module->min_address,
                    module->max_address,
                    &module->executable_ranges,
                    &module->code_size,
                    module->do_protect);

  // allocate buffer for instrumented code
  module->instrumented_code_size = module->code_size * CODE_SIZE_MULTIPLIER;
  if ((indirect_instrumentation_mode == II_GLOBAL) ||
      (indirect_instrumentation_mode == II_AUTO))
  {
    module->instrumented_code_size += child_ptr_size * JUMPTABLE_SIZE;
  }

  module->instrumented_code_allocated = 0;
  module->instrumented_code_local =
    (char *)malloc(module->instrumented_code_size);
  if (!module->instrumented_code_local) {
    FATAL("Error allocating local code buffer\n");
  }

  module->instrumented_code_remote =
#ifdef ARM64
    (char *)RemoteAllocate(module->instrumented_code_size,
                           READEXECUTE);
#else
    (char *)RemoteAllocateNear((uint64_t)module->min_address,
                               (uint64_t)module->max_address,
                               module->instrumented_code_size,
                               READEXECUTE);
#endif

  if (!module->instrumented_code_remote) {
    // TODO also try allocating after the module
    FATAL("Error allocating remote code buffer\n");
  }

  if ((indirect_instrumentation_mode == II_GLOBAL) ||
      (indirect_instrumentation_mode == II_AUTO))
  {
    InitGlobalJumptable(module);
  }

  module->instrumented = true;
  FixCrossModuleLinks(module);

  printf("Instrumented module %s, code size: %zd\n",
         module->module_name.c_str(), module->code_size);

  OnModuleInstrumented(module);

  if (patch_module_entries) PatchModuleEntries(module);
}

void TinyInst::PatchPointersLocal(char* buf, size_t size, std::unordered_map<size_t, size_t>& search_replace, bool commit_code, ModuleInfo* module) {
  if (child_ptr_size == 4) {
    PatchPointersLocalT<uint32_t>(buf, size, search_replace, commit_code, module);
  } else {
    PatchPointersLocalT<uint64_t>(buf, size, search_replace, commit_code, module);
  }
}

template<typename T>
void TinyInst::PatchPointersLocalT(char* buf, size_t size, std::unordered_map<size_t, size_t>& search_replace, bool commit_code, ModuleInfo* module) {
  size -= child_ptr_size - 1;
  for (size_t i = 0; i < size; i++) {
    T ptr = *(T*)(buf);
    auto iter = search_replace.find(ptr);
    if (iter != search_replace.end()) {
      // printf("patching entry %zx at address %zx\n", (size_t)ptr, (size_t)buf);
      // if (commit_code) printf("The address is in translated code\n");
      T fixed_ptr = (T)iter->second;
      *(T*)(buf) = fixed_ptr;
      if (commit_code) {
        CommitCode(module, i, child_ptr_size);
      }
    }
    buf += 1;
  }
}

void TinyInst::PatchModuleEntries(ModuleInfo* module) {
  if (!patch_module_entries) return;

  if (module->entry_offsets.empty()) return;

  std::unordered_map<size_t, size_t> search_replace;
  for (size_t offset : module->entry_offsets) {
    size_t original_address = offset + module->min_address;
    size_t translated_address = GetTranslatedAddress(module, original_address);
    search_replace[original_address] = translated_address;
  }

#if defined(WIN32) || defined(_WIN32) || defined(__WIN32)

  // patching exception handler addresses on x86 windows
  // interferes with SafeSEH. A simple way around it for now
  // is to simply remove exception handlers from the list
  // of entrypoints
  std::unordered_set<size_t> exception_handlers;
  GetExceptionHandlers(module->min_address, exception_handlers);
  for (size_t handler : exception_handlers) {
    auto iter = search_replace.find(handler);
    if (iter != search_replace.end()) {
      // printf("Removing exception handler %zx from list of entrypoints to patch\n", handler);
      search_replace.erase(iter);
    }
  }

  // since at this point, we already read the code and the target can't
  // execute it anymore, patching the entire library in the remote
  // process is equivalent to patching data only
  if (patch_module_entries & PatchModuleEntriesValue::DATA) {
    PatchPointersRemote(module->min_address, module->max_address, search_replace);
  }

#elif defined(__APPLE__)
  if (patch_module_entries & PatchModuleEntriesValue::DATA) {
    PatchPointersRemote(module->module_header,search_replace);
  }
#endif

  if (patch_module_entries & PatchModuleEntriesValue::CODE) {
    // we need to patch the local copy as the code has been
    // copied to TinyInst process alredy
    for (AddressRange& range : module->executable_ranges) {
      PatchPointersLocal(range.data, (range.to - range.from), search_replace, false, NULL);
    }
    // some of that code could have been translated already
    // while translating entrypoints themselves
    PatchPointersLocal(module->instrumented_code_local, module->instrumented_code_allocated, search_replace, true, module);
  }

}

// walks the list of modules and instruments
// all loaded so far
void TinyInst::InstrumentAllLoadedModules() {
  for (auto iter = instrumented_modules.begin();
       iter != instrumented_modules.end(); iter++) {
    ModuleInfo *cur_module = *iter;
    if (cur_module->module_header && cur_module->max_address) {
      if (!cur_module->loaded) continue;
      InstrumentModule(cur_module);
    }
  }
}

// should we instrument coverage for this module
ModuleInfo *TinyInst::IsInstrumentModule(char *module_name) {
  for (auto iter = instrumented_modules.begin();
       iter != instrumented_modules.end(); iter++)
  {
    ModuleInfo *cur_module = *iter;
    if (_stricmp(module_name, cur_module->module_name.c_str()) == 0) {
      return cur_module;
    }
  }
  return NULL;
}

void TinyInst::OnInstrumentModuleLoaded(void *module, ModuleInfo *target_module) {
  if (target_module->instrumented &&
      target_module->module_header &&
      (target_module->module_header != (void *)module))
  {
    if (target_module->ignore_duplicates) {
      WARN("Skipping duplicate module %s.", target_module->module_name.c_str());
      return;
    } else {
      WARN("Instrumented module loaded on a different address than seen previously\n"
        "Module will need to be re-instrumented. Expect a drop in performance.");
      ClearInstrumentation(target_module);
    }
  }

  target_module->module_header = (void *)module;
  GetImageSize(target_module->module_header,
               &target_module->min_address,
               &target_module->max_address);
  target_module->loaded = true;

  if(instrument_modules_on_load) {
    InstrumentModule(target_module);
  } else if (target_function_defined) {
    if (target_reached) InstrumentModule(target_module);
  } else if (child_entrypoint_reached) {
    InstrumentModule(target_module);
  }
}

// called when a potentially interesting module gets loaded
void TinyInst::OnModuleLoaded(void *module, char *module_name) {
  Debugger::OnModuleLoaded(module, module_name);

  unwind_generator->OnModuleLoaded(module, module_name);
  
  ModuleInfo *instrument_module = IsInstrumentModule(module_name);
  if (instrument_module) {
    OnInstrumentModuleLoaded(module, instrument_module);
  }
}

// called when a potentialy interesting module gets loaded
void TinyInst::OnModuleUnloaded(void *module) {
  Debugger::OnModuleUnloaded(module);

  for (auto iter = instrumented_modules.begin();
       iter != instrumented_modules.end(); iter++)
  {
    ModuleInfo *cur_module = *iter;
    if (cur_module->module_header == (void *)module) {
      cur_module->loaded = false;
      if (!persist_instrumentation_data) {
        ClearInstrumentation(cur_module);
      }
      InvalidateCrossModuleLinks(cur_module);
    }
  }
}

void TinyInst::OnTargetMethodReached() {
  Debugger::OnTargetMethodReached();

  if (target_function_defined && !instrument_modules_on_load) InstrumentAllLoadedModules();
}

void TinyInst::OnEntrypoint() {
  Debugger::OnEntrypoint();

  if(!target_function_defined && !instrument_modules_on_load) InstrumentAllLoadedModules();
}


bool TinyInst::OnException(Exception *exception_record) {
  switch (exception_record->type)
  {
  case BREAKPOINT:
    if (HandleBreakpoint(exception_record->ip)) {
      return true;
    }
    break;
  case ACCESS_VIOLATION:
    if (exception_record->maybe_execute_violation) {
      // possibly we are trying to executed code in an instrumented module
      if (TryExecuteInstrumented((char *)exception_record->access_address)) {
        return true;
      }
    }
    break;
  default:
    break;
  }

  return false;
}

void TinyInst::OnProcessCreated() {
  Debugger::OnProcessCreated();

  if ((child_ptr_size == 4) && unwind_generator->Is64BitOnly()) {
    WARN("generate_unwind used with 32-bit process. Disabling.");
    delete unwind_generator;
    unwind_generator = new UnwindGenerator(*this);
  }
}

void TinyInst::OnProcessExit() {
  Debugger::OnProcessExit();

  // clear all instrumentation data
  for (auto iter = instrumented_modules.begin();
       iter != instrumented_modules.end(); iter++)
  {
    ModuleInfo *cur_module = *iter;
    cur_module->loaded = false;
    cur_module->ClearInstrumentation();
    OnModuleUninstrumented(cur_module);
  }
  // clear cross-module links
  ClearCrossModuleLinks();
  
  resolved_hooks.clear();
  for (auto iter = hooks.begin(); iter != hooks.end(); iter++) {
    (*iter)->OnProcessExit();
  }
}

void TinyInst::RegisterHook(Hook *hook) {
  hooks.push_back(hook);
}

InstructionResult TinyInst::InstrumentInstruction(ModuleInfo *module,
                                        Instruction& inst,
                                        size_t bb_address,
                                        size_t instruction_address)
{
  if(!resolved_hooks.empty()) {
    auto iter = resolved_hooks.find(instruction_address);
    if(iter != resolved_hooks.end()) {
      Hook *hook = iter->second;
      printf("Hooking function %s in module %s\n",
             hook->GetFunctionName().c_str(),
             module->module_name.c_str());
      hook->SetTinyInst(this);
      hook->SetAssembler(assembler_);
      return hook->InstrumentFunction(module, instruction_address);
    }
  }
  
  return INST_NOTHANDLED;
}

void TinyInst::AddInstrumentedModule(char* name, bool do_protect) {
  std::string module_name = name;
  for(auto iter=instrumented_modules.begin(); iter!=instrumented_modules.end(); iter++) {
    if((*iter)->module_name == module_name) {
      FATAL("Duplicate instrumented modules, module %s is already being instrumented", name);
    }
  }
  ModuleInfo *new_module = new ModuleInfo();
  new_module->module_name = module_name;
  new_module->do_protect = do_protect;
  instrumented_modules.push_back(new_module);
}

// initializes instrumentation from command line options
void TinyInst::Init(int argc, char **argv) {
  // init the debugger first
  Debugger::Init(argc, argv);

#ifdef ARM64
  assembler_ = new Arm64Assembler(*this);
#else
  assembler_ = new X86Assembler(*this);
#endif
  assembler_->Init();

  instrumentation_disabled = false;

  instrument_modules_on_load = GetBinaryOption("-instrument_modules_on_load", argc, argv, false);
  patch_return_addresses = GetBinaryOption("-patch_return_addresses", argc, argv, false);
  instrument_cross_module_calls = GetBinaryOption("-instrument_cross_module_calls", argc, argv, true);
  persist_instrumentation_data = GetBinaryOption("-persist_instrumentation_data", argc, argv, true);

  trace_basic_blocks = GetBinaryOption("-trace_basic_blocks", argc, argv, false);
  trace_module_entries = GetBinaryOption("-trace_module_entries", argc, argv, false);
  
  full_address_map = GetBinaryOption("-full_address_map", argc, argv, false);

#if defined(ARM64) && defined(__APPLE__)
  page_extend_modules = GetBinaryOption("-page_extend_modules", argc, argv, true);
#else
  page_extend_modules = false;
#endif

#if defined(WIN32) || defined(_WIN32) || defined(__WIN32) || defined(ARM64)
  sp_offset = 0;
#else
  // According to System V AMD64 ABI:
  // "For leaf-node functions a 128-byte space is stored just beneath
  // the stack pointer of the function. The space is called the red zone.
  // This zone will not be clobbered by any signal or interrupt handlers.
  // Compilers can thus utilize this zone to save local variables."
  // We set sp_offset to more than that just to be on the safe side.
  sp_offset = 256;
#endif
  
  sp_offset = GetIntOption("-stack_offset", argc, argv, sp_offset);

  std::list <char *> module_names;
  GetOptionAll("-instrument_module", argc, argv, &module_names);

  std::list <char *> ignored_duplicate_modules;
  GetOptionAll("-ignore_duplicates_module", argc, argv, &ignored_duplicate_modules);

#if defined(__APPLE__) && defined(ARM64)
  std::set <std::string> orig_uniq_mod_names;
  std::set <std::string> new_uniq_mod_names;
  if(page_extend_modules) {
    std::map<std::string, std::vector<std::string>> mod_grp =
      parse_dyld_map_file(find_dyld_map());

    if (mod_grp.empty()) {
      FATAL("Module group is expected to have entries.");
    }

    // Store modules, specified by user, in set for faster lookup.
    orig_uniq_mod_names.insert(module_names.begin(), module_names.end());

    // Generate list of additionally needed modules.
    for(auto* mod_name: module_names) {
      auto it = mod_grp.find(mod_name);
      if(it != mod_grp.end()) {
        for(const auto &m: it->second) {
          // Only add if not specified by user (to keep track of newly added
          // modules).
          if(orig_uniq_mod_names.count(m) == 0) {
            new_uniq_mod_names.insert(m);
          }
        }
      }
    }

    SAY("Additionally added modules to align to pages:\n");
    for (const auto &m : new_uniq_mod_names) {
      SAY("  %s\n", m.c_str());
      module_names.emplace_back((char*)m.c_str());
    }
  }
#endif

  for (const auto module_name: module_names) {
<<<<<<< HEAD
    ModuleInfo *new_module = new ModuleInfo();
    new_module->module_name = module_name;
    for (const auto& ignored_module : ignored_duplicate_modules) {
      if (strcmp(ignored_module, module_name) == 0) {
        new_module->ignore_duplicates = true;
      }
    }
    instrumented_modules.push_back(new_module);
=======
    AddInstrumentedModule(module_name, true);
    // SAY("--- %s\n", module_name);
  }
  
  std::list <char *> module_names_transitive;
  GetOptionAll("-instrument_transitive", argc, argv, &module_names_transitive);

  for (const auto module_name: module_names_transitive) {
    AddInstrumentedModule(module_name, false);
>>>>>>> ed077843
    // SAY("--- %s\n", module_name);
  }

  char *option;

  indirect_instrumentation_mode = II_AUTO;
  option = GetOption("-indirect_instrumentation", argc, argv);
  if (option) {
    if (strcmp(option, "none") == 0)
      indirect_instrumentation_mode = II_NONE;
    else if (strcmp(option, "local") == 0)
      indirect_instrumentation_mode = II_LOCAL;
    else if (strcmp(option, "global") == 0)
      indirect_instrumentation_mode = II_GLOBAL;
    else if (strcmp(option, "auto") == 0)
      indirect_instrumentation_mode = II_AUTO;
    else
      FATAL("Unknown indirect instrumentation mode");
  }

  patch_module_entries = PatchModuleEntriesValue::OFF;
  option = GetOption("-patch_module_entries", argc, argv);
  if (option) {
    if (strcmp(option, "off") == 0)
      patch_module_entries = PatchModuleEntriesValue::OFF;
    else if (strcmp(option, "data") == 0)
      patch_module_entries = PatchModuleEntriesValue::DATA;
    else if (strcmp(option, "code") == 0)
      patch_module_entries = PatchModuleEntriesValue::CODE;
    else if (strcmp(option, "all") == 0)
      patch_module_entries = PatchModuleEntriesValue::ALL;
    else
      FATAL("Unknown -patch_module_entries value");
  }

  generate_unwind = GetBinaryOption("-generate_unwind", argc, argv, false);

  // if patch_return_addresses is on, disable generate_unwind
  // regardless of the flag
  if (patch_return_addresses) generate_unwind = false;

  if (!generate_unwind) {
    unwind_generator = new UnwindGenerator(*this);
  } else {
#ifdef __APPLE__
    unwind_generator = new UnwindGeneratorMacOS(*this);
#elif defined(_WIN64)
    unwind_generator = new WinUnwindGenerator(*this);
#else
    WARN("Unwind generator not implemented for the current platform");
    unwind_generator = new UnwindGenerator(*this);
#endif
  }
  unwind_generator->Init(argc, argv);
}
<|MERGE_RESOLUTION|>--- conflicted
+++ resolved
@@ -1,1402 +1,1398 @@
-/*
-Copyright 2020 Google LLC
-
-Licensed under the Apache License, Version 2.0 (the "License");
-you may not use this file except in compliance with the License.
-You may obtain a copy of the License at
-
-https ://www.apache.org/licenses/LICENSE-2.0
-
-Unless required by applicable law or agreed to in writing, software
-distributed under the License is distributed on an "AS IS" BASIS,
-WITHOUT WARRANTIES OR CONDITIONS OF ANY KIND, either express or implied.
-See the License for the specific language governing permissions and
-limitations under the License.
-*/
-
-#define  _CRT_SECURE_NO_WARNINGS
-
-#include <stdio.h>
-#include <stdbool.h>
-#include <inttypes.h>
-#include <algorithm>
-
-#include <list>
-
-#include "tinyinst.h"
-#include "hook.h"
-
-#ifdef ARM64
-  #include "arch/arm64/arm64_assembler.h"
-#else
-  #include "arch/x86/x86_assembler.h"
-#endif
-#if defined(__APPLE__) && defined(ARM64)
-  #include <set>
-  #include "macOS/dyld_cache_map_parser.h"
-#endif
-
-ModuleInfo::ModuleInfo() {
-  module_name[0] = 0;
-  module_header = NULL;
-  min_address = 0;
-  max_address = 0;
-  loaded = false;
-  instrumented = false;
-  ignore_duplicates = false;
-  instrumented_code_local = NULL;
-  instrumented_code_remote = NULL;
-  instrumented_code_remote_previous = NULL;
-  instrumented_code_size = 0;
-  unwind_data = NULL;
-  client_data = NULL;
-  do_protect = true;
-}
-
-void ModuleInfo::ClearInstrumentation() {
-  instrumented = false;
-
-  for (auto iter = executable_ranges.begin(); iter != executable_ranges.end(); iter++) {
-    if (iter->data) free(iter->data);
-  }
-  executable_ranges.clear();
-  code_size = 0;
-
-  if (instrumented_code_local) free(instrumented_code_local);
-
-  instrumented_code_local = NULL;
-  instrumented_code_remote = NULL;
-  instrumented_code_remote_previous = NULL;
-
-  instrumented_code_size = 0;
-  instrumented_code_allocated = 0;
-
-  basic_blocks.clear();
-  address_map.clear();
-
-  br_indirect_newtarget_global = 0;
-  br_indirect_newtarget_list.clear();
-
-  jumptable_offset = 0;
-  jumptable_address_offset = 0;
-
-  invalid_instructions.clear();
-  outside_jumps.clear();
-
-  tracepoints.clear();
-}
-
-void TinyInst::InvalidateCrossModuleLink(CrossModuleLink *link) {
-  ModuleInfo *module1 = link->module1;
-  size_t original_value = ReadPointer(module1, link->offset1);
-  WritePointerAtOffset(module1, original_value, link->offset1 + child_ptr_size);
-  CommitCode(module1, link->offset1 + child_ptr_size, child_ptr_size);
-}
-
-void TinyInst::FixCrossModuleLink(CrossModuleLink *link) {
-  ModuleInfo *module1 = link->module1;
-  ModuleInfo *module2 = link->module2;
-
-  size_t original_value = (size_t)module2->min_address + link->offset2;
-  size_t translated_value = GetTranslatedAddress(module2, original_value);
-
-  WritePointerAtOffset(module1, original_value, link->offset1);
-  WritePointerAtOffset(module1, translated_value, link->offset1 + child_ptr_size);
-
-  CommitCode(module1, link->offset1, 2 * child_ptr_size);
-}
-
-void TinyInst::InvalidateCrossModuleLinks(ModuleInfo *module) {
-  for (auto iter = cross_module_links.begin(); iter != cross_module_links.end(); iter++) {
-    if (iter->module2 == module) {
-      InvalidateCrossModuleLink(&(*iter));
-    }
-  }
-}
-
-void TinyInst::InvalidateCrossModuleLinks() {
-  for (auto iter = cross_module_links.begin(); iter != cross_module_links.end(); iter++) {
-    InvalidateCrossModuleLink(&(*iter));
-  }
-}
-
-void TinyInst::FixCrossModuleLinks(ModuleInfo *module) {
-  for (auto iter = cross_module_links.begin(); iter != cross_module_links.end(); iter++) {
-    if (iter->module2 == module) {
-      FixCrossModuleLink(&(*iter));
-    }
-  }
-}
-
-void TinyInst::ClearCrossModuleLinks(ModuleInfo *module) {
-  auto iter = cross_module_links.begin();
-  while (iter != cross_module_links.end()) {
-    if (iter->module1 == module) {
-      iter = cross_module_links.erase(iter);
-    } else {
-      iter++;
-    }
-  }
-}
-
-void TinyInst::ClearCrossModuleLinks() {
-  cross_module_links.clear();
-}
-
-// Global jumptable for indirect jumps/calls.
-// This is an array of size JUMPTABLE_SIZE where each entry initially
-// points to indirect_breakpoint_address.
-// When a new indirect jump/call target is detected, this will cause a breakpoint
-// which will be resolved by adding a new entry into this hashtable.
-void TinyInst::InitGlobalJumptable(ModuleInfo *module) {
-  size_t code_size_before = module->instrumented_code_allocated;
-
-  module->jumptable_offset = module->instrumented_code_allocated;
-
-  module->br_indirect_newtarget_global =
-    (size_t)module->instrumented_code_remote +
-    module->instrumented_code_allocated +
-    JUMPTABLE_SIZE * child_ptr_size +
-    child_ptr_size;
-
-  for (size_t i = 0; i < JUMPTABLE_SIZE; i++) {
-    WritePointer(module, module->br_indirect_newtarget_global);
-  }
-
-  module->jumptable_address_offset = module->instrumented_code_allocated;
-  WritePointer(module, (size_t)module->instrumented_code_remote + module->jumptable_offset);
-
-  assembler_->Breakpoint(module);
-
-  size_t code_size_after = module->instrumented_code_allocated;
-
-  CommitCode(module, code_size_before, (code_size_after - code_size_before));
-}
-
-// gets the current code address in the instrumented code
-// *in the child process*
-size_t TinyInst::GetCurrentInstrumentedAddress(ModuleInfo *module) {
-  return (size_t)module->instrumented_code_remote + module->instrumented_code_allocated;
-}
-
-// Writes the modified code from the debugger process into the target process
-void TinyInst::CommitCode(ModuleInfo *module, size_t start_offset, size_t size) {
-  if (!module->instrumented_code_remote) return;
-
-  RemoteWrite(module->instrumented_code_remote + start_offset,
-              module->instrumented_code_local + start_offset,
-              size);
-}
-
-// Checks if there is sufficient space and writes code at the current offset
-void TinyInst::WriteCode(ModuleInfo *module, void *data, size_t size) {
-  if (module->instrumented_code_allocated + size > module->instrumented_code_size) {
-    FATAL("Insufficient memory allocated for instrumented code");
-  }
-
-  memcpy(module->instrumented_code_local + module->instrumented_code_allocated, data, size);
-  module->instrumented_code_allocated += size;
-}
-
-// Checks if there is sufficient space and writes code at the chosen offset
-void TinyInst::WriteCodeAtOffset(ModuleInfo *module, size_t offset, void *data, size_t size) {
-  if (offset + size > module->instrumented_code_size) {
-    FATAL("Insufficient memory allocated for instrumented code");
-  }
-
-  memcpy(module->instrumented_code_local + offset, data, size);
-
-  if (offset + size > module->instrumented_code_allocated) {
-    module->instrumented_code_allocated = offset + size;
-  }
-}
-
-// writes a pointer to the instrumented code
-void TinyInst::WritePointer(ModuleInfo *module, size_t value) {
-  if (module->instrumented_code_allocated + child_ptr_size > module->instrumented_code_size) {
-    FATAL("Insufficient memory allocated for instrumented code");
-  }
-
-  if (child_ptr_size == 8) {
-    *(uint64_t *)(module->instrumented_code_local + module->instrumented_code_allocated) =
-      (uint64_t)value;
-  } else {
-    *(uint32_t *)(module->instrumented_code_local + module->instrumented_code_allocated) =
-      (uint32_t)value;
-  }
-
-  module->instrumented_code_allocated += child_ptr_size;
-}
-
-// writes a pointer to the instrumented code
-void TinyInst::WritePointerAtOffset(ModuleInfo *module, size_t value, size_t offset) {
-  if (offset + child_ptr_size > module->instrumented_code_size) {
-    FATAL("Insufficient memory allocated for instrumented code");
-  }
-
-  if (child_ptr_size == 8) {
-    *(uint64_t *)(module->instrumented_code_local + offset) = (uint64_t)value;
-  } else {
-    *(uint32_t *)(module->instrumented_code_local + offset) = (uint32_t)value;
-  }
-
-  if (offset + child_ptr_size > module->instrumented_code_allocated) {
-    module->instrumented_code_allocated += offset + child_ptr_size;
-  }
-}
-
-// reads a pointer from the instrumented code
-size_t TinyInst::ReadPointer(ModuleInfo *module, size_t offset) {
-  if (child_ptr_size == 8) {
-    return (size_t)(*(uint64_t *)(module->instrumented_code_local + offset));
-  } else {
-    return (size_t)(*(uint32_t *)(module->instrumented_code_local + offset));
-  }
-}
-
-// fixes an offset in the jump instruction (at offset jmp_offset in the
-// instrumented code) to jump to the given basic block (at offset bb in the
-// original code) in case the basic block hasn't been instrumented yet, queues
-// it for instrumentation
-void TinyInst::FixOffsetOrEnqueue(
-    ModuleInfo *module,
-    uint32_t bb,
-    uint32_t jmp_offset,
-    std::set<char *> *queue,
-    std::list<std::pair<uint32_t, uint32_t>> *offset_fixes) {
-  auto iter = module->basic_blocks.find(bb);
-  if (iter == module->basic_blocks.end()) {
-    char *address = (char *)module->min_address + bb;
-    if (queue->find(address) == queue->end()) {
-      queue->insert(address);
-    }
-    offset_fixes->push_back({bb, jmp_offset});
-  } else {
-    assembler_->FixOffset(module, jmp_offset, iter->second);
-  }
-}
-
-// various breakpoints
-bool TinyInst::HandleBreakpoint(void *address) {
-  ModuleInfo *module = GetModuleFromInstrumented((size_t)address);
-  if (!module) return false;
-
-  // bb tracing
-  if (trace_basic_blocks) {
-    auto iter = module->tracepoints.find((size_t)address);
-    if (iter != module->tracepoints.end()) {
-
-      printf("TRACE: Executing basic block, original at %p, instrumented at %p\n",
-             (void *)iter->second, (void *)iter->first);
-
-      return true;
-    } else {
-      printf("TRACE: Breakpoint\n");
-    }
-  }
-
-  // indirect jump new target
-  if (HandleIndirectJMPBreakpoint(address)) return true;
-
-  // invalid instruction
-  if (module->invalid_instructions.find((size_t)address) != module->invalid_instructions.end()) {
-    WARN("Attempting to execute an instruction TinyInst couldn't translate");
-    WARN("This could be either due to a bug in the target or the bug/incompatibility in TinyInst");
-    WARN("The target will crash now");
-    return true;
-  }
-
-  auto iter = module->outside_jumps.find((size_t)address);
-  if (iter != module->outside_jumps.end()) {
-
-    // WARN("Executing relative jump outside the current module");
-    SetRegister(ARCH_PC, iter->second);
-
-    return true;
-  }
-
-  if(unwind_generator->HandleBreakpoint(module, address)) {
-    return true;
-  }
-  
-  for(auto iter = hooks.begin(); iter != hooks.end(); iter++) {
-    if((*iter)->HandleBreakpoint(module, address)) return true;
-  }
-
-  return false;
-}
-
-// handles a breakpoint that occurs
-// when an indirect jump or call wants to go to a previously
-// unseen target
-bool TinyInst::HandleIndirectJMPBreakpoint(void *address) {
-  if (indirect_instrumentation_mode == II_NONE) return false;
-
-  ModuleInfo *module = GetModuleFromInstrumented((size_t)address);
-  if (!module) return false;
-
-  bool is_indirect_breakpoint = false;
-  bool global_indirect;
-
-  size_t list_head_offset;
-
-  IndirectBreakpoinInfo bp_info = {};
-  if ((size_t)address == module->br_indirect_newtarget_global) {
-    is_indirect_breakpoint = true;
-    global_indirect = true;
-  } else {
-    auto iter = module->br_indirect_newtarget_list.find((size_t)address);
-    if (iter != module->br_indirect_newtarget_list.end()) {
-      is_indirect_breakpoint = true;
-      global_indirect = false;
-      bp_info = iter->second;
-      list_head_offset = iter->second.list_head;
-    }
-  }
-  if (!is_indirect_breakpoint) return false;
-
-  size_t original_address = GetRegister(ORIG_ADDR_REG);
-
-  // if it's a global indirect, list head must be calculated from target
-  // otherwise it's a per-callsite indirect and the list head was set earlier
-  if (global_indirect) {
-    list_head_offset = module->jumptable_offset +
-                       original_address & ((JUMPTABLE_SIZE - 1) * child_ptr_size);
-  }
-
-  size_t translated_address;
-  ModuleInfo *target_module = GetModule((size_t)original_address);
-
-  if (target_module == module) {
-    translated_address = GetTranslatedAddress(module, original_address);
-  } else if (target_module && instrument_cross_module_calls) {
-    translated_address = GetTranslatedAddress(target_module, original_address);
-  } else {
-    translated_address = original_address;
-  }
-
-  // printf("Adding jumptable entry, %p -> %p\n",
-  //        (void *)original_address, (void *)translated_address);
-
-  size_t entry_offset = AddTranslatedJump(module,
-                                          target_module,
-                                          original_address,
-                                          translated_address,
-                                          list_head_offset,
-                                          bp_info,
-                                          global_indirect);
-
-  size_t continue_address = (size_t)module->instrumented_code_remote + entry_offset;
-
-  if (target_module) {
-    continue_address = unwind_generator->MaybeRedirectExecution(target_module, continue_address);
-  }
-
-  // redirect execution to just created entry which should handle it immediately
-  SetRegister(ARCH_PC, continue_address);
-  return true;
-}
-
-
-// adds another observed original_target -> actual_target pair
-// to the golbal jumptable at the appropriate location
-size_t TinyInst::AddTranslatedJump(ModuleInfo *module,
-                                   ModuleInfo *target_module,
-                                   size_t original_target,
-                                   size_t actual_target,
-                                   size_t list_head_offset,
-                                   IndirectBreakpoinInfo& breakpoint_info,
-                                   bool global_indirect) {
-  size_t entry_offset = module->instrumented_code_allocated;
-
-  size_t previous;
-  size_t previous_offset;
-
-  // gets the previous list head
-  if (child_ptr_size == 8) {
-    previous = (size_t)
-      (*(uint64_t *)(module->instrumented_code_local + list_head_offset));
-  } else {
-    previous =
-        *(uint32_t *)(module->instrumented_code_local + list_head_offset);
-  }
-  previous_offset = previous - (size_t)module->instrumented_code_remote;
-
-  assembler_->TranslateJmp(module,
-                           target_module,
-                           original_target,
-                           breakpoint_info,
-                           global_indirect,
-                           previous_offset);
-
-  if (target_module && (module != target_module)) {
-    CrossModuleLink link;
-    link.module1 = module;
-    link.module2 = target_module;
-    link.offset1 = module->instrumented_code_allocated;
-    link.offset2 = original_target - (size_t)target_module->min_address;
-    // printf("Cross module link to %p\n", (void *)original_target);
-    cross_module_links.push_back(link);
-  }
-
-  WritePointer(module, original_target);
-  WritePointer(module, actual_target);
-
-  // add to the head of the linked list
-  if (child_ptr_size == 8) {
-    *(uint64_t *)(module->instrumented_code_local + list_head_offset) =
-      (uint64_t)((size_t)module->instrumented_code_remote + entry_offset);
-  } else {
-    *(uint32_t *)(module->instrumented_code_local + list_head_offset) =
-      (uint32_t)((size_t)module->instrumented_code_remote + entry_offset);
-  }
-
-  CommitCode(module, list_head_offset, child_ptr_size);
-  CommitCode(module,
-             entry_offset,
-             module->instrumented_code_allocated - entry_offset);
-
-  return entry_offset;
-}
-
-TinyInst::IndirectInstrumentation TinyInst::ShouldInstrumentIndirect(
-  ModuleInfo *module,
-  Instruction& inst,
-  size_t instruction_address) {
-
-  if (inst.iclass == InstructionClass::RET) {
-    if (!patch_return_addresses) {
-      return II_NONE;
-    }
-  } else {
-    if ((inst.iclass != InstructionClass::IJUMP) &&
-        (inst.iclass != InstructionClass::ICALL))
-      return II_NONE;
-  }
-
-  if (indirect_instrumentation_mode != II_AUTO) {
-    return indirect_instrumentation_mode;
-  } else {
-    // default to the most performant mode which is II_GLOBAL
-#ifdef ARM64
-    return II_LOCAL;
-#else
-    return II_GLOBAL;
-#endif
-  }
-}
-
-// when an invalid instruction is encountered
-// emit a breakpoint followed by crashing the process
-void TinyInst::InvalidInstruction(ModuleInfo *module) {
-  size_t breakpoint_address = (size_t)module->instrumented_code_remote +
-                              module->instrumented_code_allocated;
-  assembler_->Breakpoint(module);
-  module->invalid_instructions.insert(breakpoint_address);
-  assembler_->Crash(module);
-}
-
-void TinyInst::OutsideJump(ModuleInfo* module, size_t address) {
-  size_t breakpoint_address = (size_t)module->instrumented_code_remote +
-    module->instrumented_code_allocated;
-  assembler_->Breakpoint(module);
-  module->outside_jumps[breakpoint_address] = address;
-}
-
-void TinyInst::InstrumentIndirect(ModuleInfo *module,
-                                  Instruction& inst,
-                                  size_t instruction_address,
-                                  IndirectInstrumentation mode,
-                                  size_t bb_address)
-{
-  if (mode == II_GLOBAL) {
-    assembler_->InstrumentGlobalIndirect(module, inst, instruction_address);
-  } else if (mode == II_LOCAL) {
-    assembler_->InstrumentLocalIndirect(module, inst, instruction_address, bb_address);
-  } else {
-    FATAL("Unexpected IndirectInstrumentation value");
-  }
-}
-
-void TinyInst::TranslateBasicBlock(char *address,
-                                   ModuleInfo *module,
-                                   std::set<char *> *queue,
-                                   std::list<std::pair<uint32_t, uint32_t>> *offset_fixes) {
-  uint32_t original_offset = (uint32_t)((size_t)address - (size_t)(module->min_address));
-  uint32_t translated_offset = (uint32_t)module->instrumented_code_allocated;
-
-  unwind_generator->OnBasicBlockStart(module,
-    (size_t)address,
-    GetCurrentInstrumentedAddress(module));
-
-  // printf("Instrumenting bb, original at %p, instrumented at %p\n",
-  //        address, module->instrumented_code_remote + translated_offset);
-
-  module->basic_blocks.insert({ original_offset, translated_offset });
-
-  AddressRange *range = GetRegion(module, (size_t)address);
-  if (!range) {
-    // just insert a jump to address
-    assembler_->JmpAddress(module, (size_t)address);
-    return;
-  }
-
-  uint32_t range_offset = (uint32_t)((size_t)address - (size_t)range->from);
-  size_t code_size = (uint32_t)((size_t)range->to - (size_t)address);
-  char *code_ptr = range->data + range_offset;
-
-  size_t offset = 0, last_offset = 0;
-
-  if (trace_basic_blocks) {
-    size_t breakpoint_address = GetCurrentInstrumentedAddress(module);
-    assembler_->Breakpoint(module);
-    module->tracepoints[breakpoint_address] = (size_t)address;
-  } else if (GetTargetMethodAddress()) {
-    // hack, allow 1 or 4 byte of unused space at the beginning
-    // of the target method. This is needed because we
-    // are setting a brekpoint here. If this breakpoint falls
-    // into code inserted by the client, and the client modifies
-    // that code later, we loose the breakpoint.
-    if(GetTargetMethodAddress() == address) {
-      assembler_->Nop(module);
-    }
-  }
-
-  // write pre-bb instrumentation
-  InstrumentBasicBlock(module, (size_t)address);
-
-  Instruction inst;
-  while (true) {
-    bool success =
-      assembler_->DecodeInstruction(
-        inst,
-        (const unsigned char *)(code_ptr + offset),
-        (unsigned int)(code_size - offset));
-
-    if (!success) break;
-
-    unwind_generator->OnInstruction(module,
-      (size_t)address + offset,
-      GetCurrentInstrumentedAddress(module));
-
-    if(full_address_map) {
-      size_t original_address = (size_t)address + offset;
-      size_t instrumented_address = GetCurrentInstrumentedAddress(module);
-      module->address_map[instrumented_address] = original_address;
-    }
-    
-    // instruction-level-instrumentation
-    InstructionResult instrumentation_result =
-      InstrumentInstruction(module, inst, (size_t)address, (size_t)address + offset);
-
-    switch (instrumentation_result) {
-    case INST_HANDLED:
-      offset += inst.length;
-      continue;
-    case INST_STOPBB:
-      unwind_generator->OnBasicBlockEnd(module,
-        (size_t)address + offset + inst.length,
-        GetCurrentInstrumentedAddress(module));
-      return;
-    case INST_NOTHANDLED:
-    default:
-      break;
-    }
-
-    last_offset = offset;
-    offset += inst.length;
-
-    if (inst.bbend) break;
-
-    assembler_->FixInstructionAndOutput(module, inst, (const unsigned char *)(code_ptr + last_offset), (const unsigned char *)(address + last_offset));
-  }
-
-  if (!inst.bbend) {
-    // WARN("Could not find end of bb at %p.\n", address);
-    InvalidInstruction(module);
-    unwind_generator->OnBasicBlockEnd(module,
-      (size_t)address + offset,
-      GetCurrentInstrumentedAddress(module));
-    return;
-  }
-
-  assembler_->HandleBasicBlockEnd(address, module, queue, offset_fixes, inst, code_ptr, offset, last_offset);
-  unwind_generator->OnBasicBlockEnd(module,
-    (size_t)address + offset,
-    GetCurrentInstrumentedAddress(module));
-
-  OnBasicBlcokTranslated(module, original_offset, original_offset + last_offset);
-}
-
-// starting from address, starts instrumenting code in the module
-// any other basic blocks detected during instrumentation
-// (e.g. jump, call targets) get added to the queue
-// and instrumented as well
-void TinyInst::TranslateBasicBlockRecursive(char *address, ModuleInfo *module) {
-  std::set<char *> queue;
-  std::list<std::pair<uint32_t, uint32_t>> offset_fixes;
-
-  size_t code_size_before = module->instrumented_code_allocated;
-
-  TranslateBasicBlock(address, module, &queue, &offset_fixes);
-
-  while (!queue.empty()) {
-    address = *queue.begin();
-    TranslateBasicBlock(address, module, &queue, &offset_fixes);
-    queue.erase(address);
-  }
-
-  for (auto iter = offset_fixes.begin(); iter != offset_fixes.end(); iter++) {
-    uint32_t bb = iter->first;
-    uint32_t jmp_offset = iter->second;
-
-    auto bb_iter = module->basic_blocks.find(bb);
-    if (bb_iter == module->basic_blocks.end()) {
-      FATAL("Couldn't fix jump offset\n");
-    }
-
-    assembler_->FixOffset(module, jmp_offset, bb_iter->second);
-  }
-
-  size_t code_size_after = module->instrumented_code_allocated;
-
-  // Commit everything in one go here
-  CommitCode(module, code_size_before, (code_size_after - code_size_before));
-}
-
-// gets ModuleInfo for the module specified by name
-ModuleInfo *TinyInst::GetModuleByName(const char *name) {
-  for (auto iter = instrumented_modules.begin(); iter != instrumented_modules.end(); iter++) {
-    ModuleInfo *cur_module = *iter;
-    if (_stricmp(cur_module->module_name.c_str(), name) == 0) {
-      return cur_module;
-    }
-  }
-
-  return NULL;
-}
-
-// gets module corresponding to address
-ModuleInfo *TinyInst::GetModule(size_t address) {
-  for (auto iter = instrumented_modules.begin(); iter != instrumented_modules.end(); iter++) {
-    ModuleInfo *cur_module = *iter;
-    if (!cur_module->loaded) continue;
-    if (!cur_module->instrumented) continue;
-    if ((address >= (size_t)cur_module->min_address) &&
-        (address < (size_t)cur_module->max_address))
-    {
-      if (GetRegion(cur_module, address)) {
-        return cur_module;
-      }
-    }
-  }
-
-  return NULL;
-}
-
-// gets a memory region corresponding to address
-AddressRange *TinyInst::GetRegion(ModuleInfo *module, size_t address) {
-  for (auto iter = module->executable_ranges.begin();
-       iter != module->executable_ranges.end(); iter++)
-  {
-    AddressRange *cur_range = &(*iter);
-    if (((size_t)address >= cur_range->from) && ((size_t)address < cur_range->to)) {
-      return cur_range;
-      break;
-    }
-  }
-
-  return NULL;
-}
-
-// gets module where address falls into instrumented code buffer
-ModuleInfo *TinyInst::GetModuleFromInstrumented(size_t address) {
-  for (auto iter = instrumented_modules.begin(); iter != instrumented_modules.end(); iter++) {
-    ModuleInfo *cur_module = *iter;
-    if (!cur_module->loaded) continue;
-    if (!cur_module->instrumented) continue;
-    if ((address >= (size_t)cur_module->instrumented_code_remote) &&
-        (address < ((size_t)cur_module->instrumented_code_remote +
-                    cur_module->instrumented_code_allocated)))
-    {
-      return cur_module;
-      break;
-    }
-  }
-
-  return NULL;
-}
-
-void TinyInst::OnCrashed(Exception *exception_record) {
-  // clear known entries on crash
-  for (auto module : instrumented_modules) {
-    module->entry_offsets.clear();
-  }
-  
-  char *address = (char *)exception_record->ip;
-
-  printf("Exception at address %p\n", static_cast<void*>(address));
-  if (exception_record->type == ACCESS_VIOLATION) {
-    // printf("Access type: %d\n", (int)exception_record->ExceptionInformation[0]);
-    printf("Access address: %p\n", exception_record->access_address);
-  }
-
-  ModuleInfo *module = GetModuleFromInstrumented((size_t)address);
-  if (!module) return;
-
-  printf("Exception in instrumented module %s %p\n", module->module_name.c_str(), module->module_header);
-  size_t offset = (size_t)address - (size_t)module->instrumented_code_remote;
-
-  if(full_address_map && !module->address_map.empty()) {
-    auto iter = module->address_map.upper_bound((size_t)address);
-    if(iter != module->address_map.begin()) {
-      --iter;
-      printf("Original exception address (could be incorrect): %p\n", (void *)iter->second);
-    }
-  }
-  
-  printf("Code before:\n");
-  size_t offset_from;
-  if (offset < 10) offset_from = 0;
-  else offset_from = offset - 10;
-  for (size_t i = offset_from; i < offset; i++) {
-    printf("%02x ", (unsigned char)(module->instrumented_code_local[i]));
-  }
-  printf("\n");
-  printf("Code after:\n");
-  size_t offset_to = offset + 0x10;
-  if (offset_to > module->instrumented_code_size)
-    offset_to = module->instrumented_code_size;
-  for (size_t i = offset; i < offset_to; i++) {
-    printf("%02x ", (unsigned char)(module->instrumented_code_local[i]));
-  }
-  printf("\n");
-}
-
-// gets the address in the instrumented code corresponding to
-// address in the original module
-size_t TinyInst::GetTranslatedAddress(ModuleInfo *module, size_t address) {
-  uint32_t offset = (uint32_t)(address - (size_t)module->min_address);
-  uint32_t translated_offset;
-
-  if (!GetRegion(module, address)) return address;
-
-  auto iter = module->basic_blocks.find(offset);
-  if (iter == module->basic_blocks.end()) {
-    TranslateBasicBlockRecursive((char *)address, module);
-
-    iter = module->basic_blocks.find(offset);
-    if (iter == module->basic_blocks.end()) {
-      FATAL("Can't find translated basic block");
-    }
-  }
-
-  translated_offset = iter->second;
-
-  return (size_t)module->instrumented_code_remote + translated_offset;
-}
-
-size_t TinyInst::GetTranslatedAddress(size_t address) {
-  ModuleInfo *module = GetModule(address);
-  if (!module) return address;
-  if (!module->instrumented) return address;
-  return GetTranslatedAddress(module, address);
-}
-
-// checks if address falls into one of the instrumented modules
-// and if so, redirects execution to the translated code
-bool TinyInst::TryExecuteInstrumented(char *address) {
-  ModuleInfo *module = GetModule((size_t)address);
-
-  if (!module) return false;
-  if (!GetRegion(module, (size_t)address)) return false;
-
-  if (trace_module_entries) {
-    printf("TRACE: Entered module %s at address %p, offset %zx\n",
-           module->module_name.c_str(), static_cast<void*>(address),
-           (size_t)address - (size_t)module->module_header );
-  }
-  if (patch_module_entries) {
-    size_t entry_offset = (size_t)address - module->min_address;
-    module->entry_offsets.insert(entry_offset);
-  }
-
-  size_t translated_address = GetTranslatedAddress(module, (size_t)address);
-  OnModuleEntered(module, (size_t)address);
-
-  translated_address = unwind_generator->MaybeRedirectExecution(module, translated_address);
-
-  SetRegister(ARCH_PC, translated_address);
-
-  return true;
-}
-
-void TinyInst::OnReturnAddress(ModuleInfo *module, size_t original_address, size_t translated_address) {
-  unwind_generator->OnReturnAddress(module, original_address, translated_address);
-}
-
-void TinyInst::OnModuleInstrumented(ModuleInfo* module) {
-  unwind_generator->OnModuleInstrumented(module);
-  
-  for (auto iter = hooks.begin(); iter != hooks.end(); iter++) {
-    Hook *hook = *iter;
-    if((hook->GetModuleName() == std::string("*")) || (hook->GetModuleName() == module->module_name)) {
-      size_t address = 0;
-      if(!hook->GetFunctionName().empty()) {
-        address = (size_t)GetSymbolAddress(module->module_header, hook->GetFunctionName().c_str());
-      } else if(hook->GetFunctionOffset()) {
-        address = (size_t)(module->module_header) + hook->GetFunctionOffset();
-      } else {
-        FATAL("Hook specifies neithr function name nor offset");
-      }
-      if(address) {
-        resolved_hooks[address] = hook;
-      } else {
-        FATAL("Could not resolve function %s in module %s", hook->GetFunctionName().c_str(), hook->GetModuleName().c_str());
-      }
-    }
-  }
-}
-
-void TinyInst::OnModuleUninstrumented(ModuleInfo* module) {
-  unwind_generator->OnModuleUninstrumented(module);
-}
-
-// clears all instrumentation data from module locally
-// and if clear_remote_data is set, also in the remote process
-void TinyInst::ClearInstrumentation(ModuleInfo *module) {
-  if (module->instrumented_code_remote) {
-    RemoteFree(module->instrumented_code_remote,
-               module->instrumented_code_size);
-    module->instrumented_code_remote = NULL;
-  }
-  module->ClearInstrumentation();
-  OnModuleUninstrumented(module);
-  ClearCrossModuleLinks(module);
-}
-
-void TinyInst::InstrumentAddressRange(const char *name,
-                                      size_t min_address,
-                                      size_t max_address)
-{
-  ModuleInfo *module = GetModuleByName(name);
-  if(!module) {
-    module = new ModuleInfo();
-    module->module_name = name;
-    module->module_header = NULL;
-    instrumented_modules.push_back(module);
-  }
-  
-  module->loaded = true;
-  module->min_address = min_address;
-  module->max_address = max_address;
-
-  InstrumentModule(module);
-}
-
-
-void TinyInst::InstrumentModule(ModuleInfo *module) {
-  if (instrumentation_disabled) return;
-
-  // if the module was previously instrumented
-  // just reuse the same data
-  if (persist_instrumentation_data && module->instrumented) {
-    printf("Module %s already instrumented, "
-           "reusing instrumentation data\n",
-           module->module_name.c_str());
-    if (module->do_protect) {
-      ProtectCodeRanges(&module->executable_ranges);
-    }
-    FixCrossModuleLinks(module);
-    return;
-  }
-  
-  ExtractCodeRanges(module->module_header,
-                    module->min_address,
-                    module->max_address,
-                    &module->executable_ranges,
-                    &module->code_size,
-                    module->do_protect);
-
-  // allocate buffer for instrumented code
-  module->instrumented_code_size = module->code_size * CODE_SIZE_MULTIPLIER;
-  if ((indirect_instrumentation_mode == II_GLOBAL) ||
-      (indirect_instrumentation_mode == II_AUTO))
-  {
-    module->instrumented_code_size += child_ptr_size * JUMPTABLE_SIZE;
-  }
-
-  module->instrumented_code_allocated = 0;
-  module->instrumented_code_local =
-    (char *)malloc(module->instrumented_code_size);
-  if (!module->instrumented_code_local) {
-    FATAL("Error allocating local code buffer\n");
-  }
-
-  module->instrumented_code_remote =
-#ifdef ARM64
-    (char *)RemoteAllocate(module->instrumented_code_size,
-                           READEXECUTE);
-#else
-    (char *)RemoteAllocateNear((uint64_t)module->min_address,
-                               (uint64_t)module->max_address,
-                               module->instrumented_code_size,
-                               READEXECUTE);
-#endif
-
-  if (!module->instrumented_code_remote) {
-    // TODO also try allocating after the module
-    FATAL("Error allocating remote code buffer\n");
-  }
-
-  if ((indirect_instrumentation_mode == II_GLOBAL) ||
-      (indirect_instrumentation_mode == II_AUTO))
-  {
-    InitGlobalJumptable(module);
-  }
-
-  module->instrumented = true;
-  FixCrossModuleLinks(module);
-
-  printf("Instrumented module %s, code size: %zd\n",
-         module->module_name.c_str(), module->code_size);
-
-  OnModuleInstrumented(module);
-
-  if (patch_module_entries) PatchModuleEntries(module);
-}
-
-void TinyInst::PatchPointersLocal(char* buf, size_t size, std::unordered_map<size_t, size_t>& search_replace, bool commit_code, ModuleInfo* module) {
-  if (child_ptr_size == 4) {
-    PatchPointersLocalT<uint32_t>(buf, size, search_replace, commit_code, module);
-  } else {
-    PatchPointersLocalT<uint64_t>(buf, size, search_replace, commit_code, module);
-  }
-}
-
-template<typename T>
-void TinyInst::PatchPointersLocalT(char* buf, size_t size, std::unordered_map<size_t, size_t>& search_replace, bool commit_code, ModuleInfo* module) {
-  size -= child_ptr_size - 1;
-  for (size_t i = 0; i < size; i++) {
-    T ptr = *(T*)(buf);
-    auto iter = search_replace.find(ptr);
-    if (iter != search_replace.end()) {
-      // printf("patching entry %zx at address %zx\n", (size_t)ptr, (size_t)buf);
-      // if (commit_code) printf("The address is in translated code\n");
-      T fixed_ptr = (T)iter->second;
-      *(T*)(buf) = fixed_ptr;
-      if (commit_code) {
-        CommitCode(module, i, child_ptr_size);
-      }
-    }
-    buf += 1;
-  }
-}
-
-void TinyInst::PatchModuleEntries(ModuleInfo* module) {
-  if (!patch_module_entries) return;
-
-  if (module->entry_offsets.empty()) return;
-
-  std::unordered_map<size_t, size_t> search_replace;
-  for (size_t offset : module->entry_offsets) {
-    size_t original_address = offset + module->min_address;
-    size_t translated_address = GetTranslatedAddress(module, original_address);
-    search_replace[original_address] = translated_address;
-  }
-
-#if defined(WIN32) || defined(_WIN32) || defined(__WIN32)
-
-  // patching exception handler addresses on x86 windows
-  // interferes with SafeSEH. A simple way around it for now
-  // is to simply remove exception handlers from the list
-  // of entrypoints
-  std::unordered_set<size_t> exception_handlers;
-  GetExceptionHandlers(module->min_address, exception_handlers);
-  for (size_t handler : exception_handlers) {
-    auto iter = search_replace.find(handler);
-    if (iter != search_replace.end()) {
-      // printf("Removing exception handler %zx from list of entrypoints to patch\n", handler);
-      search_replace.erase(iter);
-    }
-  }
-
-  // since at this point, we already read the code and the target can't
-  // execute it anymore, patching the entire library in the remote
-  // process is equivalent to patching data only
-  if (patch_module_entries & PatchModuleEntriesValue::DATA) {
-    PatchPointersRemote(module->min_address, module->max_address, search_replace);
-  }
-
-#elif defined(__APPLE__)
-  if (patch_module_entries & PatchModuleEntriesValue::DATA) {
-    PatchPointersRemote(module->module_header,search_replace);
-  }
-#endif
-
-  if (patch_module_entries & PatchModuleEntriesValue::CODE) {
-    // we need to patch the local copy as the code has been
-    // copied to TinyInst process alredy
-    for (AddressRange& range : module->executable_ranges) {
-      PatchPointersLocal(range.data, (range.to - range.from), search_replace, false, NULL);
-    }
-    // some of that code could have been translated already
-    // while translating entrypoints themselves
-    PatchPointersLocal(module->instrumented_code_local, module->instrumented_code_allocated, search_replace, true, module);
-  }
-
-}
-
-// walks the list of modules and instruments
-// all loaded so far
-void TinyInst::InstrumentAllLoadedModules() {
-  for (auto iter = instrumented_modules.begin();
-       iter != instrumented_modules.end(); iter++) {
-    ModuleInfo *cur_module = *iter;
-    if (cur_module->module_header && cur_module->max_address) {
-      if (!cur_module->loaded) continue;
-      InstrumentModule(cur_module);
-    }
-  }
-}
-
-// should we instrument coverage for this module
-ModuleInfo *TinyInst::IsInstrumentModule(char *module_name) {
-  for (auto iter = instrumented_modules.begin();
-       iter != instrumented_modules.end(); iter++)
-  {
-    ModuleInfo *cur_module = *iter;
-    if (_stricmp(module_name, cur_module->module_name.c_str()) == 0) {
-      return cur_module;
-    }
-  }
-  return NULL;
-}
-
-void TinyInst::OnInstrumentModuleLoaded(void *module, ModuleInfo *target_module) {
-  if (target_module->instrumented &&
-      target_module->module_header &&
-      (target_module->module_header != (void *)module))
-  {
-    if (target_module->ignore_duplicates) {
-      WARN("Skipping duplicate module %s.", target_module->module_name.c_str());
-      return;
-    } else {
-      WARN("Instrumented module loaded on a different address than seen previously\n"
-        "Module will need to be re-instrumented. Expect a drop in performance.");
-      ClearInstrumentation(target_module);
-    }
-  }
-
-  target_module->module_header = (void *)module;
-  GetImageSize(target_module->module_header,
-               &target_module->min_address,
-               &target_module->max_address);
-  target_module->loaded = true;
-
-  if(instrument_modules_on_load) {
-    InstrumentModule(target_module);
-  } else if (target_function_defined) {
-    if (target_reached) InstrumentModule(target_module);
-  } else if (child_entrypoint_reached) {
-    InstrumentModule(target_module);
-  }
-}
-
-// called when a potentially interesting module gets loaded
-void TinyInst::OnModuleLoaded(void *module, char *module_name) {
-  Debugger::OnModuleLoaded(module, module_name);
-
-  unwind_generator->OnModuleLoaded(module, module_name);
-  
-  ModuleInfo *instrument_module = IsInstrumentModule(module_name);
-  if (instrument_module) {
-    OnInstrumentModuleLoaded(module, instrument_module);
-  }
-}
-
-// called when a potentialy interesting module gets loaded
-void TinyInst::OnModuleUnloaded(void *module) {
-  Debugger::OnModuleUnloaded(module);
-
-  for (auto iter = instrumented_modules.begin();
-       iter != instrumented_modules.end(); iter++)
-  {
-    ModuleInfo *cur_module = *iter;
-    if (cur_module->module_header == (void *)module) {
-      cur_module->loaded = false;
-      if (!persist_instrumentation_data) {
-        ClearInstrumentation(cur_module);
-      }
-      InvalidateCrossModuleLinks(cur_module);
-    }
-  }
-}
-
-void TinyInst::OnTargetMethodReached() {
-  Debugger::OnTargetMethodReached();
-
-  if (target_function_defined && !instrument_modules_on_load) InstrumentAllLoadedModules();
-}
-
-void TinyInst::OnEntrypoint() {
-  Debugger::OnEntrypoint();
-
-  if(!target_function_defined && !instrument_modules_on_load) InstrumentAllLoadedModules();
-}
-
-
-bool TinyInst::OnException(Exception *exception_record) {
-  switch (exception_record->type)
-  {
-  case BREAKPOINT:
-    if (HandleBreakpoint(exception_record->ip)) {
-      return true;
-    }
-    break;
-  case ACCESS_VIOLATION:
-    if (exception_record->maybe_execute_violation) {
-      // possibly we are trying to executed code in an instrumented module
-      if (TryExecuteInstrumented((char *)exception_record->access_address)) {
-        return true;
-      }
-    }
-    break;
-  default:
-    break;
-  }
-
-  return false;
-}
-
-void TinyInst::OnProcessCreated() {
-  Debugger::OnProcessCreated();
-
-  if ((child_ptr_size == 4) && unwind_generator->Is64BitOnly()) {
-    WARN("generate_unwind used with 32-bit process. Disabling.");
-    delete unwind_generator;
-    unwind_generator = new UnwindGenerator(*this);
-  }
-}
-
-void TinyInst::OnProcessExit() {
-  Debugger::OnProcessExit();
-
-  // clear all instrumentation data
-  for (auto iter = instrumented_modules.begin();
-       iter != instrumented_modules.end(); iter++)
-  {
-    ModuleInfo *cur_module = *iter;
-    cur_module->loaded = false;
-    cur_module->ClearInstrumentation();
-    OnModuleUninstrumented(cur_module);
-  }
-  // clear cross-module links
-  ClearCrossModuleLinks();
-  
-  resolved_hooks.clear();
-  for (auto iter = hooks.begin(); iter != hooks.end(); iter++) {
-    (*iter)->OnProcessExit();
-  }
-}
-
-void TinyInst::RegisterHook(Hook *hook) {
-  hooks.push_back(hook);
-}
-
-InstructionResult TinyInst::InstrumentInstruction(ModuleInfo *module,
-                                        Instruction& inst,
-                                        size_t bb_address,
-                                        size_t instruction_address)
-{
-  if(!resolved_hooks.empty()) {
-    auto iter = resolved_hooks.find(instruction_address);
-    if(iter != resolved_hooks.end()) {
-      Hook *hook = iter->second;
-      printf("Hooking function %s in module %s\n",
-             hook->GetFunctionName().c_str(),
-             module->module_name.c_str());
-      hook->SetTinyInst(this);
-      hook->SetAssembler(assembler_);
-      return hook->InstrumentFunction(module, instruction_address);
-    }
-  }
-  
-  return INST_NOTHANDLED;
-}
-
-void TinyInst::AddInstrumentedModule(char* name, bool do_protect) {
-  std::string module_name = name;
-  for(auto iter=instrumented_modules.begin(); iter!=instrumented_modules.end(); iter++) {
-    if((*iter)->module_name == module_name) {
-      FATAL("Duplicate instrumented modules, module %s is already being instrumented", name);
-    }
-  }
-  ModuleInfo *new_module = new ModuleInfo();
-  new_module->module_name = module_name;
-  new_module->do_protect = do_protect;
-  instrumented_modules.push_back(new_module);
-}
-
-// initializes instrumentation from command line options
-void TinyInst::Init(int argc, char **argv) {
-  // init the debugger first
-  Debugger::Init(argc, argv);
-
-#ifdef ARM64
-  assembler_ = new Arm64Assembler(*this);
-#else
-  assembler_ = new X86Assembler(*this);
-#endif
-  assembler_->Init();
-
-  instrumentation_disabled = false;
-
-  instrument_modules_on_load = GetBinaryOption("-instrument_modules_on_load", argc, argv, false);
-  patch_return_addresses = GetBinaryOption("-patch_return_addresses", argc, argv, false);
-  instrument_cross_module_calls = GetBinaryOption("-instrument_cross_module_calls", argc, argv, true);
-  persist_instrumentation_data = GetBinaryOption("-persist_instrumentation_data", argc, argv, true);
-
-  trace_basic_blocks = GetBinaryOption("-trace_basic_blocks", argc, argv, false);
-  trace_module_entries = GetBinaryOption("-trace_module_entries", argc, argv, false);
-  
-  full_address_map = GetBinaryOption("-full_address_map", argc, argv, false);
-
-#if defined(ARM64) && defined(__APPLE__)
-  page_extend_modules = GetBinaryOption("-page_extend_modules", argc, argv, true);
-#else
-  page_extend_modules = false;
-#endif
-
-#if defined(WIN32) || defined(_WIN32) || defined(__WIN32) || defined(ARM64)
-  sp_offset = 0;
-#else
-  // According to System V AMD64 ABI:
-  // "For leaf-node functions a 128-byte space is stored just beneath
-  // the stack pointer of the function. The space is called the red zone.
-  // This zone will not be clobbered by any signal or interrupt handlers.
-  // Compilers can thus utilize this zone to save local variables."
-  // We set sp_offset to more than that just to be on the safe side.
-  sp_offset = 256;
-#endif
-  
-  sp_offset = GetIntOption("-stack_offset", argc, argv, sp_offset);
-
-  std::list <char *> module_names;
-  GetOptionAll("-instrument_module", argc, argv, &module_names);
-
-  std::list <char *> ignored_duplicate_modules;
-  GetOptionAll("-ignore_duplicates_module", argc, argv, &ignored_duplicate_modules);
-
-#if defined(__APPLE__) && defined(ARM64)
-  std::set <std::string> orig_uniq_mod_names;
-  std::set <std::string> new_uniq_mod_names;
-  if(page_extend_modules) {
-    std::map<std::string, std::vector<std::string>> mod_grp =
-      parse_dyld_map_file(find_dyld_map());
-
-    if (mod_grp.empty()) {
-      FATAL("Module group is expected to have entries.");
-    }
-
-    // Store modules, specified by user, in set for faster lookup.
-    orig_uniq_mod_names.insert(module_names.begin(), module_names.end());
-
-    // Generate list of additionally needed modules.
-    for(auto* mod_name: module_names) {
-      auto it = mod_grp.find(mod_name);
-      if(it != mod_grp.end()) {
-        for(const auto &m: it->second) {
-          // Only add if not specified by user (to keep track of newly added
-          // modules).
-          if(orig_uniq_mod_names.count(m) == 0) {
-            new_uniq_mod_names.insert(m);
-          }
-        }
-      }
-    }
-
-    SAY("Additionally added modules to align to pages:\n");
-    for (const auto &m : new_uniq_mod_names) {
-      SAY("  %s\n", m.c_str());
-      module_names.emplace_back((char*)m.c_str());
-    }
-  }
-#endif
-
-  for (const auto module_name: module_names) {
-<<<<<<< HEAD
-    ModuleInfo *new_module = new ModuleInfo();
-    new_module->module_name = module_name;
-    for (const auto& ignored_module : ignored_duplicate_modules) {
-      if (strcmp(ignored_module, module_name) == 0) {
-        new_module->ignore_duplicates = true;
-      }
-    }
-    instrumented_modules.push_back(new_module);
-=======
-    AddInstrumentedModule(module_name, true);
-    // SAY("--- %s\n", module_name);
-  }
-  
-  std::list <char *> module_names_transitive;
-  GetOptionAll("-instrument_transitive", argc, argv, &module_names_transitive);
-
-  for (const auto module_name: module_names_transitive) {
-    AddInstrumentedModule(module_name, false);
->>>>>>> ed077843
-    // SAY("--- %s\n", module_name);
-  }
-
-  char *option;
-
-  indirect_instrumentation_mode = II_AUTO;
-  option = GetOption("-indirect_instrumentation", argc, argv);
-  if (option) {
-    if (strcmp(option, "none") == 0)
-      indirect_instrumentation_mode = II_NONE;
-    else if (strcmp(option, "local") == 0)
-      indirect_instrumentation_mode = II_LOCAL;
-    else if (strcmp(option, "global") == 0)
-      indirect_instrumentation_mode = II_GLOBAL;
-    else if (strcmp(option, "auto") == 0)
-      indirect_instrumentation_mode = II_AUTO;
-    else
-      FATAL("Unknown indirect instrumentation mode");
-  }
-
-  patch_module_entries = PatchModuleEntriesValue::OFF;
-  option = GetOption("-patch_module_entries", argc, argv);
-  if (option) {
-    if (strcmp(option, "off") == 0)
-      patch_module_entries = PatchModuleEntriesValue::OFF;
-    else if (strcmp(option, "data") == 0)
-      patch_module_entries = PatchModuleEntriesValue::DATA;
-    else if (strcmp(option, "code") == 0)
-      patch_module_entries = PatchModuleEntriesValue::CODE;
-    else if (strcmp(option, "all") == 0)
-      patch_module_entries = PatchModuleEntriesValue::ALL;
-    else
-      FATAL("Unknown -patch_module_entries value");
-  }
-
-  generate_unwind = GetBinaryOption("-generate_unwind", argc, argv, false);
-
-  // if patch_return_addresses is on, disable generate_unwind
-  // regardless of the flag
-  if (patch_return_addresses) generate_unwind = false;
-
-  if (!generate_unwind) {
-    unwind_generator = new UnwindGenerator(*this);
-  } else {
-#ifdef __APPLE__
-    unwind_generator = new UnwindGeneratorMacOS(*this);
-#elif defined(_WIN64)
-    unwind_generator = new WinUnwindGenerator(*this);
-#else
-    WARN("Unwind generator not implemented for the current platform");
-    unwind_generator = new UnwindGenerator(*this);
-#endif
-  }
-  unwind_generator->Init(argc, argv);
-}
+/*
+Copyright 2020 Google LLC
+
+Licensed under the Apache License, Version 2.0 (the "License");
+you may not use this file except in compliance with the License.
+You may obtain a copy of the License at
+
+https ://www.apache.org/licenses/LICENSE-2.0
+
+Unless required by applicable law or agreed to in writing, software
+distributed under the License is distributed on an "AS IS" BASIS,
+WITHOUT WARRANTIES OR CONDITIONS OF ANY KIND, either express or implied.
+See the License for the specific language governing permissions and
+limitations under the License.
+*/
+
+#define  _CRT_SECURE_NO_WARNINGS
+
+#include <stdio.h>
+#include <stdbool.h>
+#include <inttypes.h>
+#include <algorithm>
+
+#include <list>
+
+#include "tinyinst.h"
+#include "hook.h"
+
+#ifdef ARM64
+  #include "arch/arm64/arm64_assembler.h"
+#else
+  #include "arch/x86/x86_assembler.h"
+#endif
+#if defined(__APPLE__) && defined(ARM64)
+  #include <set>
+  #include "macOS/dyld_cache_map_parser.h"
+#endif
+
+ModuleInfo::ModuleInfo() {
+  module_name[0] = 0;
+  module_header = NULL;
+  min_address = 0;
+  max_address = 0;
+  loaded = false;
+  instrumented = false;
+  ignore_duplicates = false;
+  instrumented_code_local = NULL;
+  instrumented_code_remote = NULL;
+  instrumented_code_remote_previous = NULL;
+  instrumented_code_size = 0;
+  unwind_data = NULL;
+  client_data = NULL;
+  do_protect = true;
+}
+
+void ModuleInfo::ClearInstrumentation() {
+  instrumented = false;
+
+  for (auto iter = executable_ranges.begin(); iter != executable_ranges.end(); iter++) {
+    if (iter->data) free(iter->data);
+  }
+  executable_ranges.clear();
+  code_size = 0;
+
+  if (instrumented_code_local) free(instrumented_code_local);
+
+  instrumented_code_local = NULL;
+  instrumented_code_remote = NULL;
+  instrumented_code_remote_previous = NULL;
+
+  instrumented_code_size = 0;
+  instrumented_code_allocated = 0;
+
+  basic_blocks.clear();
+  address_map.clear();
+
+  br_indirect_newtarget_global = 0;
+  br_indirect_newtarget_list.clear();
+
+  jumptable_offset = 0;
+  jumptable_address_offset = 0;
+
+  invalid_instructions.clear();
+  outside_jumps.clear();
+
+  tracepoints.clear();
+}
+
+void TinyInst::InvalidateCrossModuleLink(CrossModuleLink *link) {
+  ModuleInfo *module1 = link->module1;
+  size_t original_value = ReadPointer(module1, link->offset1);
+  WritePointerAtOffset(module1, original_value, link->offset1 + child_ptr_size);
+  CommitCode(module1, link->offset1 + child_ptr_size, child_ptr_size);
+}
+
+void TinyInst::FixCrossModuleLink(CrossModuleLink *link) {
+  ModuleInfo *module1 = link->module1;
+  ModuleInfo *module2 = link->module2;
+
+  size_t original_value = (size_t)module2->min_address + link->offset2;
+  size_t translated_value = GetTranslatedAddress(module2, original_value);
+
+  WritePointerAtOffset(module1, original_value, link->offset1);
+  WritePointerAtOffset(module1, translated_value, link->offset1 + child_ptr_size);
+
+  CommitCode(module1, link->offset1, 2 * child_ptr_size);
+}
+
+void TinyInst::InvalidateCrossModuleLinks(ModuleInfo *module) {
+  for (auto iter = cross_module_links.begin(); iter != cross_module_links.end(); iter++) {
+    if (iter->module2 == module) {
+      InvalidateCrossModuleLink(&(*iter));
+    }
+  }
+}
+
+void TinyInst::InvalidateCrossModuleLinks() {
+  for (auto iter = cross_module_links.begin(); iter != cross_module_links.end(); iter++) {
+    InvalidateCrossModuleLink(&(*iter));
+  }
+}
+
+void TinyInst::FixCrossModuleLinks(ModuleInfo *module) {
+  for (auto iter = cross_module_links.begin(); iter != cross_module_links.end(); iter++) {
+    if (iter->module2 == module) {
+      FixCrossModuleLink(&(*iter));
+    }
+  }
+}
+
+void TinyInst::ClearCrossModuleLinks(ModuleInfo *module) {
+  auto iter = cross_module_links.begin();
+  while (iter != cross_module_links.end()) {
+    if (iter->module1 == module) {
+      iter = cross_module_links.erase(iter);
+    } else {
+      iter++;
+    }
+  }
+}
+
+void TinyInst::ClearCrossModuleLinks() {
+  cross_module_links.clear();
+}
+
+// Global jumptable for indirect jumps/calls.
+// This is an array of size JUMPTABLE_SIZE where each entry initially
+// points to indirect_breakpoint_address.
+// When a new indirect jump/call target is detected, this will cause a breakpoint
+// which will be resolved by adding a new entry into this hashtable.
+void TinyInst::InitGlobalJumptable(ModuleInfo *module) {
+  size_t code_size_before = module->instrumented_code_allocated;
+
+  module->jumptable_offset = module->instrumented_code_allocated;
+
+  module->br_indirect_newtarget_global =
+    (size_t)module->instrumented_code_remote +
+    module->instrumented_code_allocated +
+    JUMPTABLE_SIZE * child_ptr_size +
+    child_ptr_size;
+
+  for (size_t i = 0; i < JUMPTABLE_SIZE; i++) {
+    WritePointer(module, module->br_indirect_newtarget_global);
+  }
+
+  module->jumptable_address_offset = module->instrumented_code_allocated;
+  WritePointer(module, (size_t)module->instrumented_code_remote + module->jumptable_offset);
+
+  assembler_->Breakpoint(module);
+
+  size_t code_size_after = module->instrumented_code_allocated;
+
+  CommitCode(module, code_size_before, (code_size_after - code_size_before));
+}
+
+// gets the current code address in the instrumented code
+// *in the child process*
+size_t TinyInst::GetCurrentInstrumentedAddress(ModuleInfo *module) {
+  return (size_t)module->instrumented_code_remote + module->instrumented_code_allocated;
+}
+
+// Writes the modified code from the debugger process into the target process
+void TinyInst::CommitCode(ModuleInfo *module, size_t start_offset, size_t size) {
+  if (!module->instrumented_code_remote) return;
+
+  RemoteWrite(module->instrumented_code_remote + start_offset,
+              module->instrumented_code_local + start_offset,
+              size);
+}
+
+// Checks if there is sufficient space and writes code at the current offset
+void TinyInst::WriteCode(ModuleInfo *module, void *data, size_t size) {
+  if (module->instrumented_code_allocated + size > module->instrumented_code_size) {
+    FATAL("Insufficient memory allocated for instrumented code");
+  }
+
+  memcpy(module->instrumented_code_local + module->instrumented_code_allocated, data, size);
+  module->instrumented_code_allocated += size;
+}
+
+// Checks if there is sufficient space and writes code at the chosen offset
+void TinyInst::WriteCodeAtOffset(ModuleInfo *module, size_t offset, void *data, size_t size) {
+  if (offset + size > module->instrumented_code_size) {
+    FATAL("Insufficient memory allocated for instrumented code");
+  }
+
+  memcpy(module->instrumented_code_local + offset, data, size);
+
+  if (offset + size > module->instrumented_code_allocated) {
+    module->instrumented_code_allocated = offset + size;
+  }
+}
+
+// writes a pointer to the instrumented code
+void TinyInst::WritePointer(ModuleInfo *module, size_t value) {
+  if (module->instrumented_code_allocated + child_ptr_size > module->instrumented_code_size) {
+    FATAL("Insufficient memory allocated for instrumented code");
+  }
+
+  if (child_ptr_size == 8) {
+    *(uint64_t *)(module->instrumented_code_local + module->instrumented_code_allocated) =
+      (uint64_t)value;
+  } else {
+    *(uint32_t *)(module->instrumented_code_local + module->instrumented_code_allocated) =
+      (uint32_t)value;
+  }
+
+  module->instrumented_code_allocated += child_ptr_size;
+}
+
+// writes a pointer to the instrumented code
+void TinyInst::WritePointerAtOffset(ModuleInfo *module, size_t value, size_t offset) {
+  if (offset + child_ptr_size > module->instrumented_code_size) {
+    FATAL("Insufficient memory allocated for instrumented code");
+  }
+
+  if (child_ptr_size == 8) {
+    *(uint64_t *)(module->instrumented_code_local + offset) = (uint64_t)value;
+  } else {
+    *(uint32_t *)(module->instrumented_code_local + offset) = (uint32_t)value;
+  }
+
+  if (offset + child_ptr_size > module->instrumented_code_allocated) {
+    module->instrumented_code_allocated += offset + child_ptr_size;
+  }
+}
+
+// reads a pointer from the instrumented code
+size_t TinyInst::ReadPointer(ModuleInfo *module, size_t offset) {
+  if (child_ptr_size == 8) {
+    return (size_t)(*(uint64_t *)(module->instrumented_code_local + offset));
+  } else {
+    return (size_t)(*(uint32_t *)(module->instrumented_code_local + offset));
+  }
+}
+
+// fixes an offset in the jump instruction (at offset jmp_offset in the
+// instrumented code) to jump to the given basic block (at offset bb in the
+// original code) in case the basic block hasn't been instrumented yet, queues
+// it for instrumentation
+void TinyInst::FixOffsetOrEnqueue(
+    ModuleInfo *module,
+    uint32_t bb,
+    uint32_t jmp_offset,
+    std::set<char *> *queue,
+    std::list<std::pair<uint32_t, uint32_t>> *offset_fixes) {
+  auto iter = module->basic_blocks.find(bb);
+  if (iter == module->basic_blocks.end()) {
+    char *address = (char *)module->min_address + bb;
+    if (queue->find(address) == queue->end()) {
+      queue->insert(address);
+    }
+    offset_fixes->push_back({bb, jmp_offset});
+  } else {
+    assembler_->FixOffset(module, jmp_offset, iter->second);
+  }
+}
+
+// various breakpoints
+bool TinyInst::HandleBreakpoint(void *address) {
+  ModuleInfo *module = GetModuleFromInstrumented((size_t)address);
+  if (!module) return false;
+
+  // bb tracing
+  if (trace_basic_blocks) {
+    auto iter = module->tracepoints.find((size_t)address);
+    if (iter != module->tracepoints.end()) {
+
+      printf("TRACE: Executing basic block, original at %p, instrumented at %p\n",
+             (void *)iter->second, (void *)iter->first);
+
+      return true;
+    } else {
+      printf("TRACE: Breakpoint\n");
+    }
+  }
+
+  // indirect jump new target
+  if (HandleIndirectJMPBreakpoint(address)) return true;
+
+  // invalid instruction
+  if (module->invalid_instructions.find((size_t)address) != module->invalid_instructions.end()) {
+    WARN("Attempting to execute an instruction TinyInst couldn't translate");
+    WARN("This could be either due to a bug in the target or the bug/incompatibility in TinyInst");
+    WARN("The target will crash now");
+    return true;
+  }
+
+  auto iter = module->outside_jumps.find((size_t)address);
+  if (iter != module->outside_jumps.end()) {
+
+    // WARN("Executing relative jump outside the current module");
+    SetRegister(ARCH_PC, iter->second);
+
+    return true;
+  }
+
+  if(unwind_generator->HandleBreakpoint(module, address)) {
+    return true;
+  }
+  
+  for(auto iter = hooks.begin(); iter != hooks.end(); iter++) {
+    if((*iter)->HandleBreakpoint(module, address)) return true;
+  }
+
+  return false;
+}
+
+// handles a breakpoint that occurs
+// when an indirect jump or call wants to go to a previously
+// unseen target
+bool TinyInst::HandleIndirectJMPBreakpoint(void *address) {
+  if (indirect_instrumentation_mode == II_NONE) return false;
+
+  ModuleInfo *module = GetModuleFromInstrumented((size_t)address);
+  if (!module) return false;
+
+  bool is_indirect_breakpoint = false;
+  bool global_indirect;
+
+  size_t list_head_offset;
+
+  IndirectBreakpoinInfo bp_info = {};
+  if ((size_t)address == module->br_indirect_newtarget_global) {
+    is_indirect_breakpoint = true;
+    global_indirect = true;
+  } else {
+    auto iter = module->br_indirect_newtarget_list.find((size_t)address);
+    if (iter != module->br_indirect_newtarget_list.end()) {
+      is_indirect_breakpoint = true;
+      global_indirect = false;
+      bp_info = iter->second;
+      list_head_offset = iter->second.list_head;
+    }
+  }
+  if (!is_indirect_breakpoint) return false;
+
+  size_t original_address = GetRegister(ORIG_ADDR_REG);
+
+  // if it's a global indirect, list head must be calculated from target
+  // otherwise it's a per-callsite indirect and the list head was set earlier
+  if (global_indirect) {
+    list_head_offset = module->jumptable_offset +
+                       original_address & ((JUMPTABLE_SIZE - 1) * child_ptr_size);
+  }
+
+  size_t translated_address;
+  ModuleInfo *target_module = GetModule((size_t)original_address);
+
+  if (target_module == module) {
+    translated_address = GetTranslatedAddress(module, original_address);
+  } else if (target_module && instrument_cross_module_calls) {
+    translated_address = GetTranslatedAddress(target_module, original_address);
+  } else {
+    translated_address = original_address;
+  }
+
+  // printf("Adding jumptable entry, %p -> %p\n",
+  //        (void *)original_address, (void *)translated_address);
+
+  size_t entry_offset = AddTranslatedJump(module,
+                                          target_module,
+                                          original_address,
+                                          translated_address,
+                                          list_head_offset,
+                                          bp_info,
+                                          global_indirect);
+
+  size_t continue_address = (size_t)module->instrumented_code_remote + entry_offset;
+
+  if (target_module) {
+    continue_address = unwind_generator->MaybeRedirectExecution(target_module, continue_address);
+  }
+
+  // redirect execution to just created entry which should handle it immediately
+  SetRegister(ARCH_PC, continue_address);
+  return true;
+}
+
+
+// adds another observed original_target -> actual_target pair
+// to the golbal jumptable at the appropriate location
+size_t TinyInst::AddTranslatedJump(ModuleInfo *module,
+                                   ModuleInfo *target_module,
+                                   size_t original_target,
+                                   size_t actual_target,
+                                   size_t list_head_offset,
+                                   IndirectBreakpoinInfo& breakpoint_info,
+                                   bool global_indirect) {
+  size_t entry_offset = module->instrumented_code_allocated;
+
+  size_t previous;
+  size_t previous_offset;
+
+  // gets the previous list head
+  if (child_ptr_size == 8) {
+    previous = (size_t)
+      (*(uint64_t *)(module->instrumented_code_local + list_head_offset));
+  } else {
+    previous =
+        *(uint32_t *)(module->instrumented_code_local + list_head_offset);
+  }
+  previous_offset = previous - (size_t)module->instrumented_code_remote;
+
+  assembler_->TranslateJmp(module,
+                           target_module,
+                           original_target,
+                           breakpoint_info,
+                           global_indirect,
+                           previous_offset);
+
+  if (target_module && (module != target_module)) {
+    CrossModuleLink link;
+    link.module1 = module;
+    link.module2 = target_module;
+    link.offset1 = module->instrumented_code_allocated;
+    link.offset2 = original_target - (size_t)target_module->min_address;
+    // printf("Cross module link to %p\n", (void *)original_target);
+    cross_module_links.push_back(link);
+  }
+
+  WritePointer(module, original_target);
+  WritePointer(module, actual_target);
+
+  // add to the head of the linked list
+  if (child_ptr_size == 8) {
+    *(uint64_t *)(module->instrumented_code_local + list_head_offset) =
+      (uint64_t)((size_t)module->instrumented_code_remote + entry_offset);
+  } else {
+    *(uint32_t *)(module->instrumented_code_local + list_head_offset) =
+      (uint32_t)((size_t)module->instrumented_code_remote + entry_offset);
+  }
+
+  CommitCode(module, list_head_offset, child_ptr_size);
+  CommitCode(module,
+             entry_offset,
+             module->instrumented_code_allocated - entry_offset);
+
+  return entry_offset;
+}
+
+TinyInst::IndirectInstrumentation TinyInst::ShouldInstrumentIndirect(
+  ModuleInfo *module,
+  Instruction& inst,
+  size_t instruction_address) {
+
+  if (inst.iclass == InstructionClass::RET) {
+    if (!patch_return_addresses) {
+      return II_NONE;
+    }
+  } else {
+    if ((inst.iclass != InstructionClass::IJUMP) &&
+        (inst.iclass != InstructionClass::ICALL))
+      return II_NONE;
+  }
+
+  if (indirect_instrumentation_mode != II_AUTO) {
+    return indirect_instrumentation_mode;
+  } else {
+    // default to the most performant mode which is II_GLOBAL
+#ifdef ARM64
+    return II_LOCAL;
+#else
+    return II_GLOBAL;
+#endif
+  }
+}
+
+// when an invalid instruction is encountered
+// emit a breakpoint followed by crashing the process
+void TinyInst::InvalidInstruction(ModuleInfo *module) {
+  size_t breakpoint_address = (size_t)module->instrumented_code_remote +
+                              module->instrumented_code_allocated;
+  assembler_->Breakpoint(module);
+  module->invalid_instructions.insert(breakpoint_address);
+  assembler_->Crash(module);
+}
+
+void TinyInst::OutsideJump(ModuleInfo* module, size_t address) {
+  size_t breakpoint_address = (size_t)module->instrumented_code_remote +
+    module->instrumented_code_allocated;
+  assembler_->Breakpoint(module);
+  module->outside_jumps[breakpoint_address] = address;
+}
+
+void TinyInst::InstrumentIndirect(ModuleInfo *module,
+                                  Instruction& inst,
+                                  size_t instruction_address,
+                                  IndirectInstrumentation mode,
+                                  size_t bb_address)
+{
+  if (mode == II_GLOBAL) {
+    assembler_->InstrumentGlobalIndirect(module, inst, instruction_address);
+  } else if (mode == II_LOCAL) {
+    assembler_->InstrumentLocalIndirect(module, inst, instruction_address, bb_address);
+  } else {
+    FATAL("Unexpected IndirectInstrumentation value");
+  }
+}
+
+void TinyInst::TranslateBasicBlock(char *address,
+                                   ModuleInfo *module,
+                                   std::set<char *> *queue,
+                                   std::list<std::pair<uint32_t, uint32_t>> *offset_fixes) {
+  uint32_t original_offset = (uint32_t)((size_t)address - (size_t)(module->min_address));
+  uint32_t translated_offset = (uint32_t)module->instrumented_code_allocated;
+
+  unwind_generator->OnBasicBlockStart(module,
+    (size_t)address,
+    GetCurrentInstrumentedAddress(module));
+
+  // printf("Instrumenting bb, original at %p, instrumented at %p\n",
+  //        address, module->instrumented_code_remote + translated_offset);
+
+  module->basic_blocks.insert({ original_offset, translated_offset });
+
+  AddressRange *range = GetRegion(module, (size_t)address);
+  if (!range) {
+    // just insert a jump to address
+    assembler_->JmpAddress(module, (size_t)address);
+    return;
+  }
+
+  uint32_t range_offset = (uint32_t)((size_t)address - (size_t)range->from);
+  size_t code_size = (uint32_t)((size_t)range->to - (size_t)address);
+  char *code_ptr = range->data + range_offset;
+
+  size_t offset = 0, last_offset = 0;
+
+  if (trace_basic_blocks) {
+    size_t breakpoint_address = GetCurrentInstrumentedAddress(module);
+    assembler_->Breakpoint(module);
+    module->tracepoints[breakpoint_address] = (size_t)address;
+  } else if (GetTargetMethodAddress()) {
+    // hack, allow 1 or 4 byte of unused space at the beginning
+    // of the target method. This is needed because we
+    // are setting a brekpoint here. If this breakpoint falls
+    // into code inserted by the client, and the client modifies
+    // that code later, we loose the breakpoint.
+    if(GetTargetMethodAddress() == address) {
+      assembler_->Nop(module);
+    }
+  }
+
+  // write pre-bb instrumentation
+  InstrumentBasicBlock(module, (size_t)address);
+
+  Instruction inst;
+  while (true) {
+    bool success =
+      assembler_->DecodeInstruction(
+        inst,
+        (const unsigned char *)(code_ptr + offset),
+        (unsigned int)(code_size - offset));
+
+    if (!success) break;
+
+    unwind_generator->OnInstruction(module,
+      (size_t)address + offset,
+      GetCurrentInstrumentedAddress(module));
+
+    if(full_address_map) {
+      size_t original_address = (size_t)address + offset;
+      size_t instrumented_address = GetCurrentInstrumentedAddress(module);
+      module->address_map[instrumented_address] = original_address;
+    }
+    
+    // instruction-level-instrumentation
+    InstructionResult instrumentation_result =
+      InstrumentInstruction(module, inst, (size_t)address, (size_t)address + offset);
+
+    switch (instrumentation_result) {
+    case INST_HANDLED:
+      offset += inst.length;
+      continue;
+    case INST_STOPBB:
+      unwind_generator->OnBasicBlockEnd(module,
+        (size_t)address + offset + inst.length,
+        GetCurrentInstrumentedAddress(module));
+      return;
+    case INST_NOTHANDLED:
+    default:
+      break;
+    }
+
+    last_offset = offset;
+    offset += inst.length;
+
+    if (inst.bbend) break;
+
+    assembler_->FixInstructionAndOutput(module, inst, (const unsigned char *)(code_ptr + last_offset), (const unsigned char *)(address + last_offset));
+  }
+
+  if (!inst.bbend) {
+    // WARN("Could not find end of bb at %p.\n", address);
+    InvalidInstruction(module);
+    unwind_generator->OnBasicBlockEnd(module,
+      (size_t)address + offset,
+      GetCurrentInstrumentedAddress(module));
+    return;
+  }
+
+  assembler_->HandleBasicBlockEnd(address, module, queue, offset_fixes, inst, code_ptr, offset, last_offset);
+  unwind_generator->OnBasicBlockEnd(module,
+    (size_t)address + offset,
+    GetCurrentInstrumentedAddress(module));
+
+  OnBasicBlcokTranslated(module, original_offset, original_offset + last_offset);
+}
+
+// starting from address, starts instrumenting code in the module
+// any other basic blocks detected during instrumentation
+// (e.g. jump, call targets) get added to the queue
+// and instrumented as well
+void TinyInst::TranslateBasicBlockRecursive(char *address, ModuleInfo *module) {
+  std::set<char *> queue;
+  std::list<std::pair<uint32_t, uint32_t>> offset_fixes;
+
+  size_t code_size_before = module->instrumented_code_allocated;
+
+  TranslateBasicBlock(address, module, &queue, &offset_fixes);
+
+  while (!queue.empty()) {
+    address = *queue.begin();
+    TranslateBasicBlock(address, module, &queue, &offset_fixes);
+    queue.erase(address);
+  }
+
+  for (auto iter = offset_fixes.begin(); iter != offset_fixes.end(); iter++) {
+    uint32_t bb = iter->first;
+    uint32_t jmp_offset = iter->second;
+
+    auto bb_iter = module->basic_blocks.find(bb);
+    if (bb_iter == module->basic_blocks.end()) {
+      FATAL("Couldn't fix jump offset\n");
+    }
+
+    assembler_->FixOffset(module, jmp_offset, bb_iter->second);
+  }
+
+  size_t code_size_after = module->instrumented_code_allocated;
+
+  // Commit everything in one go here
+  CommitCode(module, code_size_before, (code_size_after - code_size_before));
+}
+
+// gets ModuleInfo for the module specified by name
+ModuleInfo *TinyInst::GetModuleByName(const char *name) {
+  for (auto iter = instrumented_modules.begin(); iter != instrumented_modules.end(); iter++) {
+    ModuleInfo *cur_module = *iter;
+    if (_stricmp(cur_module->module_name.c_str(), name) == 0) {
+      return cur_module;
+    }
+  }
+
+  return NULL;
+}
+
+// gets module corresponding to address
+ModuleInfo *TinyInst::GetModule(size_t address) {
+  for (auto iter = instrumented_modules.begin(); iter != instrumented_modules.end(); iter++) {
+    ModuleInfo *cur_module = *iter;
+    if (!cur_module->loaded) continue;
+    if (!cur_module->instrumented) continue;
+    if ((address >= (size_t)cur_module->min_address) &&
+        (address < (size_t)cur_module->max_address))
+    {
+      if (GetRegion(cur_module, address)) {
+        return cur_module;
+      }
+    }
+  }
+
+  return NULL;
+}
+
+// gets a memory region corresponding to address
+AddressRange *TinyInst::GetRegion(ModuleInfo *module, size_t address) {
+  for (auto iter = module->executable_ranges.begin();
+       iter != module->executable_ranges.end(); iter++)
+  {
+    AddressRange *cur_range = &(*iter);
+    if (((size_t)address >= cur_range->from) && ((size_t)address < cur_range->to)) {
+      return cur_range;
+      break;
+    }
+  }
+
+  return NULL;
+}
+
+// gets module where address falls into instrumented code buffer
+ModuleInfo *TinyInst::GetModuleFromInstrumented(size_t address) {
+  for (auto iter = instrumented_modules.begin(); iter != instrumented_modules.end(); iter++) {
+    ModuleInfo *cur_module = *iter;
+    if (!cur_module->loaded) continue;
+    if (!cur_module->instrumented) continue;
+    if ((address >= (size_t)cur_module->instrumented_code_remote) &&
+        (address < ((size_t)cur_module->instrumented_code_remote +
+                    cur_module->instrumented_code_allocated)))
+    {
+      return cur_module;
+      break;
+    }
+  }
+
+  return NULL;
+}
+
+void TinyInst::OnCrashed(Exception *exception_record) {
+  // clear known entries on crash
+  for (auto module : instrumented_modules) {
+    module->entry_offsets.clear();
+  }
+  
+  char *address = (char *)exception_record->ip;
+
+  printf("Exception at address %p\n", static_cast<void*>(address));
+  if (exception_record->type == ACCESS_VIOLATION) {
+    // printf("Access type: %d\n", (int)exception_record->ExceptionInformation[0]);
+    printf("Access address: %p\n", exception_record->access_address);
+  }
+
+  ModuleInfo *module = GetModuleFromInstrumented((size_t)address);
+  if (!module) return;
+
+  printf("Exception in instrumented module %s %p\n", module->module_name.c_str(), module->module_header);
+  size_t offset = (size_t)address - (size_t)module->instrumented_code_remote;
+
+  if(full_address_map && !module->address_map.empty()) {
+    auto iter = module->address_map.upper_bound((size_t)address);
+    if(iter != module->address_map.begin()) {
+      --iter;
+      printf("Original exception address (could be incorrect): %p\n", (void *)iter->second);
+    }
+  }
+  
+  printf("Code before:\n");
+  size_t offset_from;
+  if (offset < 10) offset_from = 0;
+  else offset_from = offset - 10;
+  for (size_t i = offset_from; i < offset; i++) {
+    printf("%02x ", (unsigned char)(module->instrumented_code_local[i]));
+  }
+  printf("\n");
+  printf("Code after:\n");
+  size_t offset_to = offset + 0x10;
+  if (offset_to > module->instrumented_code_size)
+    offset_to = module->instrumented_code_size;
+  for (size_t i = offset; i < offset_to; i++) {
+    printf("%02x ", (unsigned char)(module->instrumented_code_local[i]));
+  }
+  printf("\n");
+}
+
+// gets the address in the instrumented code corresponding to
+// address in the original module
+size_t TinyInst::GetTranslatedAddress(ModuleInfo *module, size_t address) {
+  uint32_t offset = (uint32_t)(address - (size_t)module->min_address);
+  uint32_t translated_offset;
+
+  if (!GetRegion(module, address)) return address;
+
+  auto iter = module->basic_blocks.find(offset);
+  if (iter == module->basic_blocks.end()) {
+    TranslateBasicBlockRecursive((char *)address, module);
+
+    iter = module->basic_blocks.find(offset);
+    if (iter == module->basic_blocks.end()) {
+      FATAL("Can't find translated basic block");
+    }
+  }
+
+  translated_offset = iter->second;
+
+  return (size_t)module->instrumented_code_remote + translated_offset;
+}
+
+size_t TinyInst::GetTranslatedAddress(size_t address) {
+  ModuleInfo *module = GetModule(address);
+  if (!module) return address;
+  if (!module->instrumented) return address;
+  return GetTranslatedAddress(module, address);
+}
+
+// checks if address falls into one of the instrumented modules
+// and if so, redirects execution to the translated code
+bool TinyInst::TryExecuteInstrumented(char *address) {
+  ModuleInfo *module = GetModule((size_t)address);
+
+  if (!module) return false;
+  if (!GetRegion(module, (size_t)address)) return false;
+
+  if (trace_module_entries) {
+    printf("TRACE: Entered module %s at address %p, offset %zx\n",
+           module->module_name.c_str(), static_cast<void*>(address),
+           (size_t)address - (size_t)module->module_header );
+  }
+  if (patch_module_entries) {
+    size_t entry_offset = (size_t)address - module->min_address;
+    module->entry_offsets.insert(entry_offset);
+  }
+
+  size_t translated_address = GetTranslatedAddress(module, (size_t)address);
+  OnModuleEntered(module, (size_t)address);
+
+  translated_address = unwind_generator->MaybeRedirectExecution(module, translated_address);
+
+  SetRegister(ARCH_PC, translated_address);
+
+  return true;
+}
+
+void TinyInst::OnReturnAddress(ModuleInfo *module, size_t original_address, size_t translated_address) {
+  unwind_generator->OnReturnAddress(module, original_address, translated_address);
+}
+
+void TinyInst::OnModuleInstrumented(ModuleInfo* module) {
+  unwind_generator->OnModuleInstrumented(module);
+  
+  for (auto iter = hooks.begin(); iter != hooks.end(); iter++) {
+    Hook *hook = *iter;
+    if((hook->GetModuleName() == std::string("*")) || (hook->GetModuleName() == module->module_name)) {
+      size_t address = 0;
+      if(!hook->GetFunctionName().empty()) {
+        address = (size_t)GetSymbolAddress(module->module_header, hook->GetFunctionName().c_str());
+      } else if(hook->GetFunctionOffset()) {
+        address = (size_t)(module->module_header) + hook->GetFunctionOffset();
+      } else {
+        FATAL("Hook specifies neithr function name nor offset");
+      }
+      if(address) {
+        resolved_hooks[address] = hook;
+      } else {
+        FATAL("Could not resolve function %s in module %s", hook->GetFunctionName().c_str(), hook->GetModuleName().c_str());
+      }
+    }
+  }
+}
+
+void TinyInst::OnModuleUninstrumented(ModuleInfo* module) {
+  unwind_generator->OnModuleUninstrumented(module);
+}
+
+// clears all instrumentation data from module locally
+// and if clear_remote_data is set, also in the remote process
+void TinyInst::ClearInstrumentation(ModuleInfo *module) {
+  if (module->instrumented_code_remote) {
+    RemoteFree(module->instrumented_code_remote,
+               module->instrumented_code_size);
+    module->instrumented_code_remote = NULL;
+  }
+  module->ClearInstrumentation();
+  OnModuleUninstrumented(module);
+  ClearCrossModuleLinks(module);
+}
+
+void TinyInst::InstrumentAddressRange(const char *name,
+                                      size_t min_address,
+                                      size_t max_address)
+{
+  ModuleInfo *module = GetModuleByName(name);
+  if(!module) {
+    module = new ModuleInfo();
+    module->module_name = name;
+    module->module_header = NULL;
+    instrumented_modules.push_back(module);
+  }
+  
+  module->loaded = true;
+  module->min_address = min_address;
+  module->max_address = max_address;
+
+  InstrumentModule(module);
+}
+
+
+void TinyInst::InstrumentModule(ModuleInfo *module) {
+  if (instrumentation_disabled) return;
+
+  // if the module was previously instrumented
+  // just reuse the same data
+  if (persist_instrumentation_data && module->instrumented) {
+    printf("Module %s already instrumented, "
+           "reusing instrumentation data\n",
+           module->module_name.c_str());
+    if (module->do_protect) {
+      ProtectCodeRanges(&module->executable_ranges);
+    }
+    FixCrossModuleLinks(module);
+    return;
+  }
+  
+  ExtractCodeRanges(module->module_header,
+                    module->min_address,
+                    module->max_address,
+                    &module->executable_ranges,
+                    &module->code_size,
+                    module->do_protect);
+
+  // allocate buffer for instrumented code
+  module->instrumented_code_size = module->code_size * CODE_SIZE_MULTIPLIER;
+  if ((indirect_instrumentation_mode == II_GLOBAL) ||
+      (indirect_instrumentation_mode == II_AUTO))
+  {
+    module->instrumented_code_size += child_ptr_size * JUMPTABLE_SIZE;
+  }
+
+  module->instrumented_code_allocated = 0;
+  module->instrumented_code_local =
+    (char *)malloc(module->instrumented_code_size);
+  if (!module->instrumented_code_local) {
+    FATAL("Error allocating local code buffer\n");
+  }
+
+  module->instrumented_code_remote =
+#ifdef ARM64
+    (char *)RemoteAllocate(module->instrumented_code_size,
+                           READEXECUTE);
+#else
+    (char *)RemoteAllocateNear((uint64_t)module->min_address,
+                               (uint64_t)module->max_address,
+                               module->instrumented_code_size,
+                               READEXECUTE);
+#endif
+
+  if (!module->instrumented_code_remote) {
+    // TODO also try allocating after the module
+    FATAL("Error allocating remote code buffer\n");
+  }
+
+  if ((indirect_instrumentation_mode == II_GLOBAL) ||
+      (indirect_instrumentation_mode == II_AUTO))
+  {
+    InitGlobalJumptable(module);
+  }
+
+  module->instrumented = true;
+  FixCrossModuleLinks(module);
+
+  printf("Instrumented module %s, code size: %zd\n",
+         module->module_name.c_str(), module->code_size);
+
+  OnModuleInstrumented(module);
+
+  if (patch_module_entries) PatchModuleEntries(module);
+}
+
+void TinyInst::PatchPointersLocal(char* buf, size_t size, std::unordered_map<size_t, size_t>& search_replace, bool commit_code, ModuleInfo* module) {
+  if (child_ptr_size == 4) {
+    PatchPointersLocalT<uint32_t>(buf, size, search_replace, commit_code, module);
+  } else {
+    PatchPointersLocalT<uint64_t>(buf, size, search_replace, commit_code, module);
+  }
+}
+
+template<typename T>
+void TinyInst::PatchPointersLocalT(char* buf, size_t size, std::unordered_map<size_t, size_t>& search_replace, bool commit_code, ModuleInfo* module) {
+  size -= child_ptr_size - 1;
+  for (size_t i = 0; i < size; i++) {
+    T ptr = *(T*)(buf);
+    auto iter = search_replace.find(ptr);
+    if (iter != search_replace.end()) {
+      // printf("patching entry %zx at address %zx\n", (size_t)ptr, (size_t)buf);
+      // if (commit_code) printf("The address is in translated code\n");
+      T fixed_ptr = (T)iter->second;
+      *(T*)(buf) = fixed_ptr;
+      if (commit_code) {
+        CommitCode(module, i, child_ptr_size);
+      }
+    }
+    buf += 1;
+  }
+}
+
+void TinyInst::PatchModuleEntries(ModuleInfo* module) {
+  if (!patch_module_entries) return;
+
+  if (module->entry_offsets.empty()) return;
+
+  std::unordered_map<size_t, size_t> search_replace;
+  for (size_t offset : module->entry_offsets) {
+    size_t original_address = offset + module->min_address;
+    size_t translated_address = GetTranslatedAddress(module, original_address);
+    search_replace[original_address] = translated_address;
+  }
+
+#if defined(WIN32) || defined(_WIN32) || defined(__WIN32)
+
+  // patching exception handler addresses on x86 windows
+  // interferes with SafeSEH. A simple way around it for now
+  // is to simply remove exception handlers from the list
+  // of entrypoints
+  std::unordered_set<size_t> exception_handlers;
+  GetExceptionHandlers(module->min_address, exception_handlers);
+  for (size_t handler : exception_handlers) {
+    auto iter = search_replace.find(handler);
+    if (iter != search_replace.end()) {
+      // printf("Removing exception handler %zx from list of entrypoints to patch\n", handler);
+      search_replace.erase(iter);
+    }
+  }
+
+  // since at this point, we already read the code and the target can't
+  // execute it anymore, patching the entire library in the remote
+  // process is equivalent to patching data only
+  if (patch_module_entries & PatchModuleEntriesValue::DATA) {
+    PatchPointersRemote(module->min_address, module->max_address, search_replace);
+  }
+
+#elif defined(__APPLE__)
+  if (patch_module_entries & PatchModuleEntriesValue::DATA) {
+    PatchPointersRemote(module->module_header,search_replace);
+  }
+#endif
+
+  if (patch_module_entries & PatchModuleEntriesValue::CODE) {
+    // we need to patch the local copy as the code has been
+    // copied to TinyInst process alredy
+    for (AddressRange& range : module->executable_ranges) {
+      PatchPointersLocal(range.data, (range.to - range.from), search_replace, false, NULL);
+    }
+    // some of that code could have been translated already
+    // while translating entrypoints themselves
+    PatchPointersLocal(module->instrumented_code_local, module->instrumented_code_allocated, search_replace, true, module);
+  }
+
+}
+
+// walks the list of modules and instruments
+// all loaded so far
+void TinyInst::InstrumentAllLoadedModules() {
+  for (auto iter = instrumented_modules.begin();
+       iter != instrumented_modules.end(); iter++) {
+    ModuleInfo *cur_module = *iter;
+    if (cur_module->module_header && cur_module->max_address) {
+      if (!cur_module->loaded) continue;
+      InstrumentModule(cur_module);
+    }
+  }
+}
+
+// should we instrument coverage for this module
+ModuleInfo *TinyInst::IsInstrumentModule(char *module_name) {
+  for (auto iter = instrumented_modules.begin();
+       iter != instrumented_modules.end(); iter++)
+  {
+    ModuleInfo *cur_module = *iter;
+    if (_stricmp(module_name, cur_module->module_name.c_str()) == 0) {
+      return cur_module;
+    }
+  }
+  return NULL;
+}
+
+void TinyInst::OnInstrumentModuleLoaded(void *module, ModuleInfo *target_module) {
+  if (target_module->instrumented &&
+      target_module->module_header &&
+      (target_module->module_header != (void *)module))
+  {
+    if (target_module->ignore_duplicates) {
+      WARN("Skipping duplicate module %s.", target_module->module_name.c_str());
+      return;
+    } else {
+      WARN("Instrumented module loaded on a different address than seen previously\n"
+        "Module will need to be re-instrumented. Expect a drop in performance.");
+      ClearInstrumentation(target_module);
+    }
+  }
+
+  target_module->module_header = (void *)module;
+  GetImageSize(target_module->module_header,
+               &target_module->min_address,
+               &target_module->max_address);
+  target_module->loaded = true;
+
+  if(instrument_modules_on_load) {
+    InstrumentModule(target_module);
+  } else if (target_function_defined) {
+    if (target_reached) InstrumentModule(target_module);
+  } else if (child_entrypoint_reached) {
+    InstrumentModule(target_module);
+  }
+}
+
+// called when a potentially interesting module gets loaded
+void TinyInst::OnModuleLoaded(void *module, char *module_name) {
+  Debugger::OnModuleLoaded(module, module_name);
+
+  unwind_generator->OnModuleLoaded(module, module_name);
+  
+  ModuleInfo *instrument_module = IsInstrumentModule(module_name);
+  if (instrument_module) {
+    OnInstrumentModuleLoaded(module, instrument_module);
+  }
+}
+
+// called when a potentialy interesting module gets loaded
+void TinyInst::OnModuleUnloaded(void *module) {
+  Debugger::OnModuleUnloaded(module);
+
+  for (auto iter = instrumented_modules.begin();
+       iter != instrumented_modules.end(); iter++)
+  {
+    ModuleInfo *cur_module = *iter;
+    if (cur_module->module_header == (void *)module) {
+      cur_module->loaded = false;
+      if (!persist_instrumentation_data) {
+        ClearInstrumentation(cur_module);
+      }
+      InvalidateCrossModuleLinks(cur_module);
+    }
+  }
+}
+
+void TinyInst::OnTargetMethodReached() {
+  Debugger::OnTargetMethodReached();
+
+  if (target_function_defined && !instrument_modules_on_load) InstrumentAllLoadedModules();
+}
+
+void TinyInst::OnEntrypoint() {
+  Debugger::OnEntrypoint();
+
+  if(!target_function_defined && !instrument_modules_on_load) InstrumentAllLoadedModules();
+}
+
+
+bool TinyInst::OnException(Exception *exception_record) {
+  switch (exception_record->type)
+  {
+  case BREAKPOINT:
+    if (HandleBreakpoint(exception_record->ip)) {
+      return true;
+    }
+    break;
+  case ACCESS_VIOLATION:
+    if (exception_record->maybe_execute_violation) {
+      // possibly we are trying to executed code in an instrumented module
+      if (TryExecuteInstrumented((char *)exception_record->access_address)) {
+        return true;
+      }
+    }
+    break;
+  default:
+    break;
+  }
+
+  return false;
+}
+
+void TinyInst::OnProcessCreated() {
+  Debugger::OnProcessCreated();
+
+  if ((child_ptr_size == 4) && unwind_generator->Is64BitOnly()) {
+    WARN("generate_unwind used with 32-bit process. Disabling.");
+    delete unwind_generator;
+    unwind_generator = new UnwindGenerator(*this);
+  }
+}
+
+void TinyInst::OnProcessExit() {
+  Debugger::OnProcessExit();
+
+  // clear all instrumentation data
+  for (auto iter = instrumented_modules.begin();
+       iter != instrumented_modules.end(); iter++)
+  {
+    ModuleInfo *cur_module = *iter;
+    cur_module->loaded = false;
+    cur_module->ClearInstrumentation();
+    OnModuleUninstrumented(cur_module);
+  }
+  // clear cross-module links
+  ClearCrossModuleLinks();
+  
+  resolved_hooks.clear();
+  for (auto iter = hooks.begin(); iter != hooks.end(); iter++) {
+    (*iter)->OnProcessExit();
+  }
+}
+
+void TinyInst::RegisterHook(Hook *hook) {
+  hooks.push_back(hook);
+}
+
+InstructionResult TinyInst::InstrumentInstruction(ModuleInfo *module,
+                                        Instruction& inst,
+                                        size_t bb_address,
+                                        size_t instruction_address)
+{
+  if(!resolved_hooks.empty()) {
+    auto iter = resolved_hooks.find(instruction_address);
+    if(iter != resolved_hooks.end()) {
+      Hook *hook = iter->second;
+      printf("Hooking function %s in module %s\n",
+             hook->GetFunctionName().c_str(),
+             module->module_name.c_str());
+      hook->SetTinyInst(this);
+      hook->SetAssembler(assembler_);
+      return hook->InstrumentFunction(module, instruction_address);
+    }
+  }
+  
+  return INST_NOTHANDLED;
+}
+
+void TinyInst::AddInstrumentedModule(char* name, bool do_protect) {
+  std::string module_name = name;
+  for(auto iter=instrumented_modules.begin(); iter!=instrumented_modules.end(); iter++) {
+    if((*iter)->module_name == module_name) {
+      FATAL("Duplicate instrumented modules, module %s is already being instrumented", name);
+    }
+  }
+  ModuleInfo *new_module = new ModuleInfo();
+  new_module->module_name = module_name;
+  new_module->do_protect = do_protect;
+  instrumented_modules.push_back(new_module);
+}
+
+// initializes instrumentation from command line options
+void TinyInst::Init(int argc, char **argv) {
+  // init the debugger first
+  Debugger::Init(argc, argv);
+
+#ifdef ARM64
+  assembler_ = new Arm64Assembler(*this);
+#else
+  assembler_ = new X86Assembler(*this);
+#endif
+  assembler_->Init();
+
+  instrumentation_disabled = false;
+
+  instrument_modules_on_load = GetBinaryOption("-instrument_modules_on_load", argc, argv, false);
+  patch_return_addresses = GetBinaryOption("-patch_return_addresses", argc, argv, false);
+  instrument_cross_module_calls = GetBinaryOption("-instrument_cross_module_calls", argc, argv, true);
+  persist_instrumentation_data = GetBinaryOption("-persist_instrumentation_data", argc, argv, true);
+
+  trace_basic_blocks = GetBinaryOption("-trace_basic_blocks", argc, argv, false);
+  trace_module_entries = GetBinaryOption("-trace_module_entries", argc, argv, false);
+  
+  full_address_map = GetBinaryOption("-full_address_map", argc, argv, false);
+
+#if defined(ARM64) && defined(__APPLE__)
+  page_extend_modules = GetBinaryOption("-page_extend_modules", argc, argv, true);
+#else
+  page_extend_modules = false;
+#endif
+
+#if defined(WIN32) || defined(_WIN32) || defined(__WIN32) || defined(ARM64)
+  sp_offset = 0;
+#else
+  // According to System V AMD64 ABI:
+  // "For leaf-node functions a 128-byte space is stored just beneath
+  // the stack pointer of the function. The space is called the red zone.
+  // This zone will not be clobbered by any signal or interrupt handlers.
+  // Compilers can thus utilize this zone to save local variables."
+  // We set sp_offset to more than that just to be on the safe side.
+  sp_offset = 256;
+#endif
+  
+  sp_offset = GetIntOption("-stack_offset", argc, argv, sp_offset);
+
+  std::list <char *> module_names;
+  GetOptionAll("-instrument_module", argc, argv, &module_names);
+
+  std::list <char *> ignored_duplicate_modules;
+  GetOptionAll("-ignore_duplicates_module", argc, argv, &ignored_duplicate_modules);
+
+#if defined(__APPLE__) && defined(ARM64)
+  std::set <std::string> orig_uniq_mod_names;
+  std::set <std::string> new_uniq_mod_names;
+  if(page_extend_modules) {
+    std::map<std::string, std::vector<std::string>> mod_grp =
+      parse_dyld_map_file(find_dyld_map());
+
+    if (mod_grp.empty()) {
+      FATAL("Module group is expected to have entries.");
+    }
+
+    // Store modules, specified by user, in set for faster lookup.
+    orig_uniq_mod_names.insert(module_names.begin(), module_names.end());
+
+    // Generate list of additionally needed modules.
+    for(auto* mod_name: module_names) {
+      auto it = mod_grp.find(mod_name);
+      if(it != mod_grp.end()) {
+        for(const auto &m: it->second) {
+          // Only add if not specified by user (to keep track of newly added
+          // modules).
+          if(orig_uniq_mod_names.count(m) == 0) {
+            new_uniq_mod_names.insert(m);
+          }
+        }
+      }
+    }
+
+    SAY("Additionally added modules to align to pages:\n");
+    for (const auto &m : new_uniq_mod_names) {
+      SAY("  %s\n", m.c_str());
+      module_names.emplace_back((char*)m.c_str());
+    }
+  }
+#endif
+
+  for (const auto module_name: module_names) {
+    ModuleInfo *new_module = new ModuleInfo();
+    new_module->module_name = module_name;
+    for (const auto& ignored_module : ignored_duplicate_modules) {
+      if (strcmp(ignored_module, module_name) == 0) {
+        new_module->ignore_duplicates = true;
+      }
+    }
+    AddInstrumentedModule(module_name, true);
+    // SAY("--- %s\n", module_name);
+  }
+  
+  std::list <char *> module_names_transitive;
+  GetOptionAll("-instrument_transitive", argc, argv, &module_names_transitive);
+
+  for (const auto module_name: module_names_transitive) {
+    AddInstrumentedModule(module_name, false);
+    // SAY("--- %s\n", module_name);
+  }
+
+  char *option;
+
+  indirect_instrumentation_mode = II_AUTO;
+  option = GetOption("-indirect_instrumentation", argc, argv);
+  if (option) {
+    if (strcmp(option, "none") == 0)
+      indirect_instrumentation_mode = II_NONE;
+    else if (strcmp(option, "local") == 0)
+      indirect_instrumentation_mode = II_LOCAL;
+    else if (strcmp(option, "global") == 0)
+      indirect_instrumentation_mode = II_GLOBAL;
+    else if (strcmp(option, "auto") == 0)
+      indirect_instrumentation_mode = II_AUTO;
+    else
+      FATAL("Unknown indirect instrumentation mode");
+  }
+
+  patch_module_entries = PatchModuleEntriesValue::OFF;
+  option = GetOption("-patch_module_entries", argc, argv);
+  if (option) {
+    if (strcmp(option, "off") == 0)
+      patch_module_entries = PatchModuleEntriesValue::OFF;
+    else if (strcmp(option, "data") == 0)
+      patch_module_entries = PatchModuleEntriesValue::DATA;
+    else if (strcmp(option, "code") == 0)
+      patch_module_entries = PatchModuleEntriesValue::CODE;
+    else if (strcmp(option, "all") == 0)
+      patch_module_entries = PatchModuleEntriesValue::ALL;
+    else
+      FATAL("Unknown -patch_module_entries value");
+  }
+
+  generate_unwind = GetBinaryOption("-generate_unwind", argc, argv, false);
+
+  // if patch_return_addresses is on, disable generate_unwind
+  // regardless of the flag
+  if (patch_return_addresses) generate_unwind = false;
+
+  if (!generate_unwind) {
+    unwind_generator = new UnwindGenerator(*this);
+  } else {
+#ifdef __APPLE__
+    unwind_generator = new UnwindGeneratorMacOS(*this);
+#elif defined(_WIN64)
+    unwind_generator = new WinUnwindGenerator(*this);
+#else
+    WARN("Unwind generator not implemented for the current platform");
+    unwind_generator = new UnwindGenerator(*this);
+#endif
+  }
+  unwind_generator->Init(argc, argv);
+}