/*
Copyright 2020 Google LLC

Licensed under the Apache License, Version 2.0 (the "License");
you may not use this file except in compliance with the License.
You may obtain a copy of the License at

https ://www.apache.org/licenses/LICENSE-2.0

Unless required by applicable law or agreed to in writing, software
distributed under the License is distributed on an "AS IS" BASIS,
WITHOUT WARRANTIES OR CONDITIONS OF ANY KIND, either express or implied.
See the License for the specific language governing permissions and
limitations under the License.
*/

#include <cstdio>
#include <cstdlib>
#include <thread>
#include <algorithm>

#include <mach/mach.h>
#include <mach/mach_vm.h>

#include <mach-o/dyld.h>
#include <mach-o/dyld_images.h>
#include <mach-o/nlist.h>

#include <dlfcn.h>

#include <spawn.h>
#include <sys/types.h>
#include <sys/ptrace.h>
#include <signal.h>

#include "debugger.h"
#include "../common.h"

#define BREAKPOINT_UNKNOWN 0x0
#define BREAKPOINT_ENTRYPOINT 0x01
#define BREAKPOINT_TARGET 0x02
#define BREAKPOINT_NOTIFICATION 0x04
#define BREAKPOINT_TARGET_END 0x08

#define PERSIST_END_EXCEPTION 0x0F22

extern char **environ;

std::unordered_map<task_t, class Debugger*> Debugger::task_to_debugger_map;
std::mutex Debugger::map_mutex;

vm_prot_t Debugger::MacOSProtectionFlags(MemoryProtection memory_protection) {
  switch (memory_protection) {
    case READONLY:
      return VM_PROT_READ;

    case READWRITE:
      return VM_PROT_READ | VM_PROT_WRITE;

    case READEXECUTE:
      return VM_PROT_READ | VM_PROT_EXECUTE;

    case READWRITEEXECUTE:
      return VM_PROT_ALL;

    default:
      FATAL("Unimplemented memory protection");
  }
}

void Debugger::ClearSharedMemory() {
  for (auto iter = shared_memory.begin(); iter != shared_memory.end(); ) {
    iter = FreeSharedMemory(iter);
  }

  shared_memory.clear();
}

void Debugger::FreeSharedMemory(SharedMemory sm) {
  if (sm.size == 0) {
    WARN("FreeShare is called with size == 0\n");
    return;
  }

  kern_return_t krt = mach_port_destroy(mach_task_self(), sm.port);
  if (krt != KERN_SUCCESS) {
    FATAL("Error (%s) destroy port for local shared memory @ 0x%llx\n", mach_error_string(krt), sm.local_address);
  }

  krt = mach_vm_deallocate(mach_task_self(), sm.remote_address, sm.size);
  if (krt != KERN_SUCCESS) {
    FATAL("Error (%s) freeing memory @ 0x%llx\n", mach_error_string(krt), sm.remote_address);
  }

  shared_memory.erase(std::remove(shared_memory.begin(), shared_memory.end(), sm), shared_memory.end());
}

std::list<SharedMemory>::iterator Debugger::FreeSharedMemory(std::list<SharedMemory>::iterator it) {
  if (it->size == 0) {
    WARN("FreeShare is called with size == 0\n");
    return;
  }

  kern_return_t krt = mach_port_destroy(mach_task_self(), it->port);
  if (krt != KERN_SUCCESS) {
    FATAL("Error (%s) destroy port for local shared memory @ 0x%llx\n", mach_error_string(krt), it->local_address);
  }

  krt = mach_vm_deallocate(mach_task_self(), it->remote_address, it->size);
  if (krt != KERN_SUCCESS) {
    FATAL("Error (%s) freeing memory @ 0x%llx\n", mach_error_string(krt), it->remote_address);
  }

  return shared_memory.erase(it);
}

void Debugger::RemoteFree(void *address, size_t size) {
  for (auto iter = shared_memory.begin(); iter != shared_memory.end(); iter++) {
    if (iter->remote_address == (mach_vm_address_t)address) {
      FreeSharedMemory(iter);
      break;
    }
  }
  mach_target->FreeMemory((uint64_t)address, size);
}

void Debugger::RemoteRead(void *address, void *buffer, size_t size) {
  mach_vm_address_t shared_memory_address = 0;
  for (auto iter = shared_memory.begin(); iter != shared_memory.end(); ++iter) {
    if (iter->remote_address <= (mach_vm_address_t)address &&
	size <= iter->size &&
	(mach_vm_address_t)address <= iter->remote_address + iter->size) {
      shared_memory_address = iter->local_address + ((mach_vm_address_t)address - iter->remote_address);
      break;
    }
  }

  if (shared_memory_address) {
    memcpy(buffer, (void *)shared_memory_address, size);
  } else {
    mach_target->ReadMemory((uint64_t)address, size, buffer);
  }
}

void Debugger::RemoteWrite(void *address, const void *buffer, size_t size) {
  mach_target->WriteMemory((uint64_t)address, buffer, size);
}

void Debugger::RemoteProtect(void *address, size_t size, MemoryProtection protect) {
  RemoteProtect(address, size, MacOSProtectionFlags(protect));
}

void Debugger::RemoteProtect(void *address, size_t size, vm_prot_t protect) {
  mach_target->ProtectMemory((uint64_t)address, size, protect);
}


void Debugger::CreateException(MachException *mach_exception, Exception *exception) {
  exception->ip = (void*)GetRegister(RIP);

  switch (mach_exception->exception_type) {
    case EXC_BREAKPOINT:
      exception->type = BREAKPOINT;
      exception->ip = (void*)((uint64_t)exception->ip - 1);
      break;

    case EXC_BAD_ACCESS:
      exception->type = ACCESS_VIOLATION;
      break;

    case EXC_BAD_INSTRUCTION:
      exception->type = ILLEGAL_INSTRUCTION;
      break;

    default:
      exception->type = OTHER;
      break;
  }

  exception->maybe_execute_violation = false;
  exception->maybe_write_violation = false;
  exception->access_address = 0;

  if (mach_exception->exception_type == EXC_BAD_ACCESS) {
    if (mach_exception->code[0] == KERN_PROTECTION_FAILURE) {
      exception->maybe_write_violation = true;
      exception->maybe_execute_violation = true;
    }

    exception->access_address = (void*)mach_exception->code[1];
  }
}

uint64_t* Debugger::GetPointerToRegister(Register r) {
  x86_thread_state64_t *state = (x86_thread_state64_t*)(mach_exception->new_state);
  switch (r) {
    case RAX:
      return &state->__rax;
    case RCX:
      return &state->__rcx;
    case RDX:
      return &state->__rdx;
    case RBX:
      return &state->__rbx;
    case RSP:
      return &state->__rsp;
    case RBP:
      return &state->__rbp;
    case RSI:
      return &state->__rsi;
    case RDI:
      return &state->__rdi;
    case R8:
      return &state->__r8;
    case R9:
      return &state->__r9;
    case R10:
      return &state->__r10;
    case R11:
      return &state->__r11;
    case R12:
      return &state->__r12;
    case R13:
      return &state->__r13;
    case R14:
      return &state->__r14;
    case R15:
      return &state->__r15;
    case RIP:
      return &state->__rip;

    default:
      FATAL("Unimplemented register");
  }
}

size_t Debugger::GetRegister(Register r) {
  uint64_t *reg_pointer = GetPointerToRegister(r);
  return *reg_pointer;
}

void Debugger::SetRegister(Register r, size_t value) {
  uint64_t *reg_pointer = GetPointerToRegister(r);
  *reg_pointer = value;
}

Debugger::Register Debugger::ArgumentToRegister(int arg) {
  switch (arg) {
    case 0:
      return RDI;

    case 1:
      return RSI;

    case 2:
      return RDX;

    case 3:
      return RCX;

    case 4:
      return R8;

    case 5:
      return R9;

    default:
      FATAL("Argument %d not valid\n", arg);
      break;
  }
}

void Debugger::GetMachHeader(void *mach_header_address, mach_header_64 *mach_header) {
  RemoteRead(mach_header_address, (void*)mach_header, sizeof(mach_header_64));
}

void Debugger::GetLoadCommandsBuffer(void *mach_header_address,
                                     const mach_header_64 *mach_header,
                                     void **load_commands) {
  *load_commands = (void*)malloc(mach_header->sizeofcmds);
  RemoteRead((void*)((uint64_t)mach_header_address + sizeof(mach_header_64)),
             *load_commands,
             mach_header->sizeofcmds);
}

template <class TCMD>
void Debugger::GetLoadCommand(mach_header_64 mach_header,
                              void *load_commands_buffer,
                              uint32_t load_cmd_type,
                              const char segname[16],
                              TCMD **ret_command) {
  uint64_t load_cmd_addr = (uint64_t)load_commands_buffer;
  for (int i = 0; i < mach_header.ncmds; ++i) {
    load_command *load_cmd = (load_command *)load_cmd_addr;
    if (load_cmd->cmd == load_cmd_type) {
      TCMD *t_cmd = (TCMD*)load_cmd;
      if (load_cmd_type != LC_SEGMENT_64
          || !strcmp(((segment_command_64*)t_cmd)->segname, segname)) {
        *ret_command = (TCMD*)load_cmd;
        return;
      }
    }

    load_cmd_addr += load_cmd->cmdsize;
  }
}

void *Debugger::MakeSharedMemory(mach_vm_address_t address, size_t size) {
  mach_port_t shm_port;
  if (address == 0)
    return NULL;

  memory_object_size_t memoryObjectSize = round_page(size);
  kern_return_t ret = mach_make_memory_entry_64(mach_target->Task(), &memoryObjectSize, address, VM_PROT_READ, &shm_port, MACH_PORT_NULL);
  if (ret != KERN_SUCCESS) {
    FATAL("Error (%s) remote allocate share memory\n", mach_error_string(ret));
  }

  mach_vm_address_t map_address;
  ret = mach_vm_map(mach_task_self(), &map_address, memoryObjectSize, 0, VM_FLAGS_ANYWHERE, shm_port, 0, 0, VM_PROT_READ, VM_PROT_READ, VM_INHERIT_NONE);
  if (ret != KERN_SUCCESS) {
    FATAL("Error (%s) map memory\n", mach_error_string(ret));
  }

  std::pair<mach_vm_address_t, size_t> entry = std::make_pair(map_address, size);
  SharedMemory sm(map_address, address, size, shm_port);
  shared_memory.push_back(sm);

  return (void *)map_address;
}

void *Debugger::RemoteAllocateNear(uint64_t region_min,
				    uint64_t region_max,
				    size_t size,
				    MemoryProtection protection,
				    bool use_shared_memory) {
  uint64_t min_address, max_address;

  //try after first
  min_address = region_max;
  max_address = (UINT64_MAX - region_min < 0x80000000) ? UINT64_MAX : region_min + 0x80000000;
  void *ret_address = RemoteAllocateAfter(min_address, max_address, size, protection);
  if (ret_address != NULL) {
    if (use_shared_memory)
      MakeSharedMemory((mach_vm_address_t)ret_address, size);
    return ret_address;
  }

  //try before second
  min_address = (region_max < 0x80000000) ? 0 : region_max - 0x80000000;
  max_address = (region_min < size) ? 0 : region_min - size;
  ret_address = RemoteAllocateBefore(min_address, max_address, size, protection);
  if (ret_address != NULL) {
    if (use_shared_memory)
      MakeSharedMemory((mach_vm_address_t)ret_address, size);
    return ret_address;
  }

  // if all else fails, try within
  ret_address = RemoteAllocateAfter(region_min, region_max, size, protection);
  if (use_shared_memory)
    MakeSharedMemory((mach_vm_address_t)ret_address, size);
  return ret_address;
}

void *Debugger::RemoteAllocateBefore(uint64_t min_address,
                                          uint64_t max_address,
                                          size_t size,
                                          MemoryProtection protection) {
  vm_prot_t protection_flags = MacOSProtectionFlags(protection);

  mach_vm_address_t cur_address = max_address;
  while (cur_address > min_address) {
    size_t step = size;

    mach_vm_address_t region_address = cur_address;
    mach_vm_size_t region_size = 0;
    vm_region_submap_info_data_64_t info;
    mach_target->GetRegionSubmapInfo(&region_address, &region_size, &info);

    if (region_address <= cur_address) { /* cur_address references allocated memory */
      cur_address = region_address;
    } else { /* cur_address references unallocated memory */
      uint64_t free_region_size = region_address - cur_address;
      if (free_region_size >= size) {
        void *ret_address = (void*)(cur_address + (free_region_size - size));
        kern_return_t krt = RemoteAllocateAt(ret_address, size);

        if (krt == KERN_SUCCESS) {
          if (!(min_address <= (uint64_t)ret_address && (uint64_t)ret_address <= max_address)) {
            return NULL;
          }

          RemoteProtect(ret_address, size, protection_flags);
          return ret_address;
        }
      } else {
        step = size - free_region_size;
      }
    }

    if (cur_address < step) break;
    cur_address -= step;
  }

  return NULL;
}

void *Debugger::RemoteAllocateAfter(uint64_t min_address,
                                         uint64_t max_address,
                                         size_t size,
                                         MemoryProtection protection) {
  vm_prot_t protection_flags = MacOSProtectionFlags(protection);

  mach_vm_address_t cur_address = min_address;
  while (cur_address < max_address) {
    mach_vm_address_t region_address = cur_address;
    mach_vm_size_t region_size = 0;
    vm_region_submap_info_data_64_t info;
    mach_target->GetRegionSubmapInfo(&region_address, &region_size, &info);

    if (region_address <= cur_address) { /* cur_address references allocated memory */
      cur_address = region_address + region_size;
      continue;
    }

    /* cur_address references unallocated memory */
    if (region_address > max_address) {
      region_address = max_address;
    }

    uint64_t free_region_size = region_address - cur_address;
    if (free_region_size >= size) {
      void *ret_address = (void*)cur_address;
      kern_return_t krt = RemoteAllocateAt(ret_address, size);

      if (krt == KERN_SUCCESS) {
        if (!(min_address <= (uint64_t)ret_address && (uint64_t)ret_address <= max_address)) {
          return NULL;
        }

        RemoteProtect(ret_address, size, protection_flags);
        return ret_address;
      }
    }

    cur_address = region_address;
  }

  return NULL;
}

kern_return_t Debugger::RemoteAllocateAt(void *ret_address, int size) {
  kern_return_t krt;
  bool retried = false;

retry_label:
  void *alloc_address = ret_address;
  krt = mach_vm_allocate(mach_target->Task(),
                        (mach_vm_address_t*)&alloc_address,
                        size,
                        VM_FLAGS_FIXED);

  if (krt == KERN_NO_SPACE && !retried) {
    krt = mach_vm_deallocate(mach_target->Task(),
                             (mach_vm_address_t)ret_address,
                             size);
    if (krt != KERN_SUCCESS) {
      FATAL("Unable to deallocate memory region starting @ %p, size 0x%x\n",
            ret_address, size);
    }

    retried = true;
    goto retry_label;
  }

  return krt;
}


void Debugger::DeleteBreakpoints() {
  for (auto iter = breakpoints.begin(); iter != breakpoints.end(); iter++) {
    delete *iter;
  }
  breakpoints.clear();
}


void Debugger::AddBreakpoint(void *address, int type) {
  for (auto it = breakpoints.rbegin(); it != breakpoints.rend(); ++it) {
    if ((*it)->address == address) {
      (*it)->type |= type;
      if (((*it)->type & BREAKPOINT_NOTIFICATION) && ((*it)->type & BREAKPOINT_TARGET)) {
        FATAL("Target method must not be the same as _dyld_debugger_notification");
      }

      return;
    }
  }

  Breakpoint *new_breakpoint = new Breakpoint;
  RemoteRead(address, &(new_breakpoint->original_opcode), 1);

  unsigned char cc = 0xCC;
  RemoteWrite(address, (void*)&cc, 1);

  new_breakpoint->address = address;
  new_breakpoint->type = type;
  breakpoints.push_back(new_breakpoint);
}


void Debugger::HandleTargetReachedInternal() {
  saved_sp = (void*)GetRegister(RSP);
  RemoteRead(saved_sp, &saved_return_address, child_ptr_size);

  if (loop_mode) {
    for (int arg_index = 0; arg_index < 6 && arg_index < target_num_args; ++arg_index) {
      saved_args[arg_index] = (void*)GetRegister(ArgumentToRegister(arg_index));
    }

    if (target_num_args > 6) {
      RemoteRead((void*)((uint64_t)saved_sp + child_ptr_size),
                 saved_args + 6,
                 child_ptr_size * (target_num_args - 6));
    }
  }

  if (target_end_detection == RETADDR_STACK_OVERWRITE) {
    size_t return_address = PERSIST_END_EXCEPTION;
    RemoteWrite(saved_sp, &return_address, child_ptr_size);
  } else if (target_end_detection == RETADDR_BREAKPOINT) {
    AddBreakpoint((void*)GetTranslatedAddress((size_t)saved_return_address), BREAKPOINT_TARGET_END);
  }

  if (!target_reached) {
    target_reached = true;
    OnTargetMethodReached();
  }
}


void Debugger::HandleTargetEnded() {
  if (loop_mode) {
    SetRegister(RIP, (size_t)target_address);
    SetRegister(RSP, (size_t)saved_sp);

    if (target_end_detection == RETADDR_STACK_OVERWRITE) {
      size_t return_address = PERSIST_END_EXCEPTION;
      RemoteWrite(saved_sp, &return_address, child_ptr_size);
    } else if (target_end_detection == RETADDR_BREAKPOINT) {
      RemoteWrite(saved_sp, &saved_return_address, child_ptr_size);
      AddBreakpoint((void*)GetTranslatedAddress((size_t)saved_return_address), BREAKPOINT_TARGET_END);
    }
    
    for (int arg_index = 0; arg_index < 6 && arg_index < target_num_args; ++arg_index) {
      SetRegister(ArgumentToRegister(arg_index), (size_t)saved_args[arg_index]);
    }

    if (target_num_args > 6) {
      RemoteWrite((void*)((uint64_t)saved_sp + child_ptr_size),
                  saved_args + 6,
                  child_ptr_size * (target_num_args - 6));
    }
  } else {
    SetRegister(RIP, (size_t)saved_return_address);
    AddBreakpoint((void*)GetTranslatedAddress((size_t)target_address), BREAKPOINT_TARGET);
  }
}

void Debugger::OnEntrypoint() {
  child_entrypoint_reached = true;
  if (trace_debug_events) {
    SAY("Debugger: Process entrypoint reached\n");
  }
}


void Debugger::ExtractCodeRanges(void *base_address,
                                 size_t min_address,
                                 size_t max_address,
                                 std::list<AddressRange> *executable_ranges,
                                 size_t *code_size) {
  mach_header_64 mach_header;
  GetMachHeader(base_address, &mach_header);

  void *load_commands_buffer = NULL;
  GetLoadCommandsBuffer(base_address, &mach_header, &load_commands_buffer);

  segment_command_64 *text_cmd = NULL;
  GetLoadCommand(mach_header, load_commands_buffer, LC_SEGMENT_64, "__TEXT", &text_cmd);
  if (text_cmd == NULL) {
    FATAL("Unable to find __TEXT command in ExtractCodeRanges\n");
  }
  uint64_t file_vm_slide = (uint64_t)base_address - text_cmd->vmaddr;

  *code_size = 0;
  for (auto &it: *executable_ranges) {
    free(it.data);
  }
  executable_ranges->clear();

  uint64_t load_cmd_addr = (uint64_t)load_commands_buffer;
  for (int i = 0; i < mach_header.ncmds; ++i) {
    load_command *load_cmd = (load_command *)load_cmd_addr;
    if (load_cmd->cmd == LC_SEGMENT_64) {
      segment_command_64 *segment_cmd = (segment_command_64*)load_cmd;

      if (!strcmp(segment_cmd->segname, "__PAGEZERO")
          || !strcmp(segment_cmd->segname, "__LINKEDIT")) {
        load_cmd_addr += load_cmd->cmdsize;
        continue;
      }

      mach_vm_address_t segment_start_addr = (mach_vm_address_t)segment_cmd->vmaddr + file_vm_slide;
      mach_vm_address_t segment_end_addr = (mach_vm_address_t)segment_cmd->vmaddr + file_vm_slide + segment_cmd->vmsize;

      ExtractSegmentCodeRanges(segment_start_addr, segment_end_addr, executable_ranges, code_size);
    }

    load_cmd_addr += load_cmd->cmdsize;
  }

  free(load_commands_buffer);
}

void Debugger::ExtractSegmentCodeRanges(mach_vm_address_t segment_start_addr,
                                        mach_vm_address_t segment_end_addr,
                                        std::list<AddressRange> *executable_ranges,
                                        size_t *code_size) {
  mach_vm_address_t cur_address = segment_start_addr;
  while (cur_address < segment_end_addr) {
    mach_vm_size_t region_size = 0;
    vm_region_submap_info_data_64_t info;
    mach_target->GetRegionSubmapInfo(&cur_address, &region_size, &info);
    if (segment_end_addr <= cur_address) {
      break;
    }

    AddressRange new_range;
    new_range.from = cur_address;
    new_range.to = cur_address + region_size;
    if (new_range.from < segment_start_addr) {
      new_range.from = segment_start_addr;
    }
    if (segment_end_addr < new_range.to) {
      new_range.to = segment_end_addr;
    }

    if (info.protection & VM_PROT_EXECUTE) {
      int retried = false;

      size_t range_size = new_range.to - new_range.from;
      new_range.data = (char *)malloc(range_size);
      RemoteRead((void*)new_range.from, new_range.data, range_size);

    retry_label:
      RemoteProtect((void*)new_range.from, range_size, info.protection ^ VM_PROT_EXECUTE);
      mach_vm_address_t region_addr = new_range.from;
      mach_vm_size_t region_sz = range_size;
      vm_region_submap_info_data_64_t region_info;
      mach_target->GetRegionSubmapInfo(&region_addr, (mach_vm_size_t*)&region_sz, &region_info);
      if (region_info.protection & VM_PROT_EXECUTE) {
        if (retried) {
          FATAL("Failed to mark the original code NON-EXECUTABLE\n");
        }

        kern_return_t krt;
        krt = mach_vm_deallocate(mach_target->Task(),
                                 (mach_vm_address_t)new_range.from,
                                 range_size);

        if (krt == KERN_SUCCESS) {
          mach_vm_address_t alloc_address = new_range.from;
          krt = mach_vm_allocate(mach_target->Task(),
                                 (mach_vm_address_t*)&alloc_address,
                                 range_size,
                                 VM_FLAGS_FIXED);

          if (krt == KERN_SUCCESS && alloc_address && new_range.from) {
            RemoteWrite((void*)new_range.from, new_range.data, range_size);
          } else {
            FATAL("Unable to re-allocate memory after deallocate in ExtractCodeRanges\n");
          }
        }

        retried = true;
        goto retry_label;
      }

      AddressRange *last_range = NULL;
      if(!executable_ranges->empty()) {
        last_range = &executable_ranges->back();
      }
      if(last_range && (last_range->to == new_range.from)) {
        // merge ranges instead of creating new one
        size_t last_range_size = last_range->to - last_range->from;
        size_t merged_size = last_range_size + range_size;
        last_range->data = (char *)realloc(last_range->data, merged_size);
        memcpy(last_range->data + last_range_size, new_range.data, range_size);
        last_range->to = new_range.to;
        free(new_range.data);
      } else {
        executable_ranges->push_back(new_range);
      }
      *code_size += range_size;
    }

    cur_address += region_size;
  }
}


void Debugger::ProtectCodeRanges(std::list<AddressRange> *executable_ranges) {
  WARN("persist_instrumentation_data functionality was not tested on macOS."
       "ProtectCodeRanges might fail");

  for (auto &range: *executable_ranges) {
    mach_vm_address_t region_address = range.from;
    mach_vm_size_t region_size = 0;
    vm_region_submap_info_data_64_t info;
    mach_target->GetRegionSubmapInfo(&region_address, &region_size, &info);

    if (region_address != range.from
        || region_address + region_size != range.to
        || !(info.protection & VM_PROT_EXECUTE)) {
      FATAL("Error in ProtectCodeRanges. Target incompatible with persist_instrumentation_data");
    }

    RemoteProtect((void*)region_address, region_size, info.protection ^ VM_PROT_EXECUTE);
  }
}

void Debugger::GetImageSize(void *base_address, size_t *min_address, size_t *max_address) {
  mach_header_64 mach_header;
  GetMachHeader(base_address, &mach_header);

  void *load_commands_buffer = NULL;
  GetLoadCommandsBuffer(base_address, &mach_header, &load_commands_buffer);

  *min_address = SIZE_MAX;
  *max_address = 0;

  uint64_t load_cmd_addr = (uint64_t)load_commands_buffer;
  for (int i = 0; i < mach_header.ncmds; ++i) {
    load_command *load_cmd = (load_command *)load_cmd_addr;
    if (load_cmd->cmd == LC_SEGMENT_64) {
      segment_command_64 *segment_cmd = (segment_command_64*)load_cmd;

      if (!strcmp(segment_cmd->segname, "__PAGEZERO")
          || !strcmp(segment_cmd->segname, "__LINKEDIT")) {
        load_cmd_addr += load_cmd->cmdsize;
        continue;
      }

      if (segment_cmd->vmaddr < *min_address) {
        *min_address = segment_cmd->vmaddr;
      }

      if (segment_cmd->vmaddr + segment_cmd->vmsize > *max_address) {
        *max_address = segment_cmd->vmaddr + segment_cmd->vmsize;
      }
    }

    load_cmd_addr += load_cmd->cmdsize;
  }

  segment_command_64 *text_cmd = NULL;
  GetLoadCommand(mach_header, load_commands_buffer, LC_SEGMENT_64, "__TEXT", &text_cmd);
  if (text_cmd == NULL) {
    FATAL("Unable to find __TEXT command in ExtractCodeRanges\n");
  }

  uint64_t file_vm_slide = (uint64_t)base_address - text_cmd->vmaddr;
  *min_address += file_vm_slide;
  *max_address += file_vm_slide;

  free(load_commands_buffer);
}


void *Debugger::GetModuleEntrypoint(void *base_address) {
  mach_header_64 mach_header;
  GetMachHeader(base_address, &mach_header);
  if (mach_header.filetype != MH_EXECUTE) {
    return NULL;
  }

  void *load_commands_buffer = NULL;
  GetLoadCommandsBuffer(base_address, &mach_header, &load_commands_buffer);

  entry_point_command *entry_point_cmd = NULL;
  GetLoadCommand(mach_header, load_commands_buffer, LC_MAIN, NULL, &entry_point_cmd);
  if (entry_point_cmd == NULL) {
    FATAL("Unable to find ENTRY POINT command in GetModuleEntrypoint\n");
  }

  uint64_t entryoff = entry_point_cmd->entryoff;

  free(load_commands_buffer);
  return (void*)((uint64_t)base_address + entryoff);
}

bool Debugger::IsDyld(void *base_address) {
  mach_header_64 mach_header;
  GetMachHeader(base_address, &mach_header);

  return (mach_header.filetype == MH_DYLINKER);
}


void *Debugger::GetSymbolAddress(void *base_address, char *symbol_name) {
  mach_header_64 mach_header;
  GetMachHeader(base_address, &mach_header);

  void *load_commands_buffer = NULL;
  GetLoadCommandsBuffer(base_address, &mach_header, &load_commands_buffer);

  symtab_command *symtab_cmd = NULL;
  GetLoadCommand(mach_header, load_commands_buffer, LC_SYMTAB, NULL, &symtab_cmd);
  if (symtab_cmd == NULL) {
    FATAL("Unable to find SYMTAB command in GetSymbolAddress\n");
  }

  segment_command_64 *linkedit_cmd = NULL;
  GetLoadCommand(mach_header, load_commands_buffer, LC_SEGMENT_64, "__LINKEDIT", &linkedit_cmd);
  if (linkedit_cmd == NULL) {
    FATAL("Unable to find __LINKEDIT command in GetSymbolAddress\n");
  }

  segment_command_64 *text_cmd = NULL;
  GetLoadCommand(mach_header, load_commands_buffer, LC_SEGMENT_64, "__TEXT", &text_cmd);
  if (text_cmd == NULL) {
    FATAL("Unable to find __TEXT command in GetSymbolAddress\n");
  }

  uint64_t file_vm_slide = (uint64_t)base_address - text_cmd->vmaddr;

  char *strtab = (char*)malloc(symtab_cmd->strsize);
  uint64_t strtab_addr = linkedit_cmd->vmaddr + file_vm_slide
                         + symtab_cmd->stroff - linkedit_cmd->fileoff;
  RemoteRead((void*)strtab_addr, strtab, symtab_cmd->strsize);

  void *symbol_address = NULL;
  for (int i = 0; i < symtab_cmd->nsyms && !symbol_address; ++i) {
    uint64_t nlist_addr = linkedit_cmd->vmaddr + file_vm_slide
                          + symtab_cmd->symoff - linkedit_cmd->fileoff + i * sizeof(nlist_64);

    nlist_64 symbol = {0};
    RemoteRead((void*)nlist_addr, &symbol, sizeof(nlist_64));

    if ((symbol.n_type & N_TYPE) == N_SECT) {
      char *sym_name_start = strtab + symbol.n_un.n_strx;
      if (!strcmp(sym_name_start, symbol_name)) {
        symbol_address = (void*)((uint64_t)base_address - text_cmd->vmaddr + symbol.n_value);
        break;
      }
    }
  }

  free(strtab);
  free(load_commands_buffer);
  return symbol_address;
}

void *Debugger::GetTargetAddress(void *base_address) {
  if (!target_offset) {
    void *method_address = GetSymbolAddress(base_address, target_method);
    if (method_address == NULL) {
      FATAL("Unable to find address of target method\n");
    }

    target_offset = (uint64_t)method_address - (uint64_t)base_address;
  }

  return (void*)((uint64_t)base_address + target_offset);
}

void Debugger::OnModuleLoaded(void *module, char *module_name) {
  if (trace_debug_events) {
    SAY("Debugger: Loaded module %s at %p\n", module_name, module);
  }

  if (!attach_mode) {
    void *entrypoint = GetModuleEntrypoint(module);
    if (entrypoint) {
      AddBreakpoint(entrypoint, BREAKPOINT_ENTRYPOINT);
    }
  }

  if (IsDyld(module)) {
    m_dyld_debugger_notification = GetSymbolAddress(module, (char*)"__dyld_debugger_notification");
    AddBreakpoint(m_dyld_debugger_notification, BREAKPOINT_NOTIFICATION);

    // This save us the recurring TRAP FLAG breakpoint on BREAKPOINT_NOTIFICATION.
    unsigned char ret = 0xC3;
    RemoteWrite((void*)((uint64_t)m_dyld_debugger_notification+1), (void*)&ret, 1);
  }

  if (target_function_defined && !strcasecmp(module_name, target_module)) {
    target_address = GetTargetAddress(module);
    if (!target_address) {
      FATAL("Error determing target method address\n");
    }

    AddBreakpoint(target_address, BREAKPOINT_TARGET);
  }
}


void Debugger::OnDyldImageNotifier(size_t mode, unsigned long infoCount, uint64_t machHeaders[]) {
  uint64_t *image_info_array = new uint64_t[infoCount];
  size_t image_info_array_size = sizeof(uint64_t) * infoCount;
  RemoteRead(machHeaders, (void*)image_info_array, image_info_array_size);

  if (mode == 1) { /* dyld_image_removing */
    for (unsigned long i = 0; i < infoCount; ++i) {
      OnModuleUnloaded((void*)image_info_array[i]);
    }
  } else {
    dyld_all_image_infos all_image_infos = mach_target->GetAllImageInfos();
    dyld_image_info *all_image_info_array = new dyld_image_info[all_image_infos.infoArrayCount];
    size_t all_image_info_array_size = sizeof(dyld_image_info) * all_image_infos.infoArrayCount;
    RemoteRead((void*)all_image_infos.infoArray, (void*)all_image_info_array, all_image_info_array_size);

    char path[PATH_MAX];
    for (int i = 0; i < all_image_infos.infoArrayCount; ++i) {
      void *mach_header_addr = (void*)all_image_info_array[i].imageLoadAddress;
      if (mode == 2) { /* dyld_notify_remove_all */
        OnModuleUnloaded(mach_header_addr);
      } else if (std::find(image_info_array, image_info_array + infoCount, (uint64_t)mach_header_addr)
                 != image_info_array + infoCount) {
        /* dyld_image_adding */
        mach_target->ReadCString((uint64_t)all_image_info_array[i].imageFilePath, PATH_MAX, path);
        char *base_name = strrchr((char*)path, '/');
        base_name = (base_name) ? base_name + 1 : (char*)path;
        OnModuleLoaded(mach_header_addr, base_name);
      }
    }

    delete [] all_image_info_array;
  }

  delete [] image_info_array;
}

void Debugger::OnProcessCreated() {
  if (trace_debug_events) {
    SAY("Debugger: Process created or attached\n");
  }

  kern_return_t krt;
  dyld_process_info info = m_dyld_process_info_create(mach_target->Task(), 0, &krt);
  if (krt != KERN_SUCCESS) {
    FATAL("Unable to retrieve dyld_process_info_create information\n");
  }

  if (info) {
    m_dyld_process_info_for_each_image(
      info,
      ^(uint64_t mach_header_addr, const uuid_t uuid, const char *path) {
        if (attach_mode || IsDyld((void*)mach_header_addr)) {
          char *base_name = strrchr((char*)path, '/');
          base_name = (base_name) ? base_name + 1 : (char*)path;
          OnModuleLoaded((void*)mach_header_addr, (char*)path);
        }
      });

    m_dyld_process_info_release(info);
  }
}


int Debugger::HandleDebuggerBreakpoint() {
  int ret = BREAKPOINT_UNKNOWN;

  Breakpoint *breakpoint = NULL, *tmp_breakpoint;
  for (auto iter = breakpoints.begin(); iter != breakpoints.end(); iter++) {
    tmp_breakpoint = *iter;
    if (tmp_breakpoint->address == (void*)((uint64_t)last_exception.ip)) {
      breakpoint = tmp_breakpoint;
      if (breakpoint->type & BREAKPOINT_NOTIFICATION) {
        OnDyldImageNotifier(GetRegister(ArgumentToRegister(0)),
                            (unsigned long)GetRegister(ArgumentToRegister(1)),
                            (uint64_t*)GetRegister(ArgumentToRegister(2)));

        return BREAKPOINT_NOTIFICATION;
      }

      breakpoints.erase(iter);
      break;
    }
  }

  if (!breakpoint) {
    return ret;
  }

  RemoteWrite(breakpoint->address, &breakpoint->original_opcode, 1);
  SetRegister(RIP, GetRegister(RIP) - 1); //INTEL

  if (breakpoint->type & BREAKPOINT_ENTRYPOINT) {
      OnEntrypoint();
  }

  if (breakpoint->type & BREAKPOINT_TARGET) {
      if (trace_debug_events) {
        SAY("Target method reached\n");
      }
      HandleTargetReachedInternal();
  }
  
  if (breakpoint->type & BREAKPOINT_TARGET_END) {
      if (trace_debug_events) {
        SAY("Target method ended\n");
      }
      HandleTargetEnded();
  }

  ret = breakpoint->type;
  free(breakpoint);

  return ret;
}

bool Debugger::IsTargetAlive() {
  return (mach_target != NULL && mach_target->IsTaskValid() && mach_target->IsExceptionPortValid());
}


void Debugger::HandleExceptionInternal(MachException *raised_mach_exception) {
  mach_exception = raised_mach_exception;
  CreateException(mach_exception, &last_exception);

  dbg_continue_status = KERN_SUCCESS;
  handle_exception_status = DEBUGGER_CONTINUE;

  if (mach_exception->exception_type == EXC_BREAKPOINT) {
    int breakpoint_type = HandleDebuggerBreakpoint();
    if (breakpoint_type & BREAKPOINT_TARGET) {
      handle_exception_status = DEBUGGER_TARGET_START;
    }
    if (breakpoint_type & BREAKPOINT_TARGET_END) {
      handle_exception_status = DEBUGGER_TARGET_END;
    }

    if (breakpoint_type != BREAKPOINT_UNKNOWN) {
      return;
    }
  }

  if (OnException(&last_exception)) {
    return;
  }

  if (trace_debug_events) {
    SAY("Debugger: Mach exception (%d) @ address %p\n",
        mach_exception->exception_type, last_exception.ip);
  }

  switch(mach_exception->exception_type) {
    case EXC_SYSCALL:
      handle_exception_status = DEBUGGER_CONTINUE;
      dbg_continue_status = KERN_SUCCESS;
      break;
    case EXC_RESOURCE:
      handle_exception_status = DEBUGGER_HANGED;
      break;

    case EXC_BAD_ACCESS:
    bad_access_label:
      if (target_function_defined && last_exception.ip == (void*)PERSIST_END_EXCEPTION) {
        if (trace_debug_events) {
          SAY("Debugger: Persistence method ended\n");
        }

        HandleTargetEnded();
        handle_exception_status = DEBUGGER_TARGET_END;
      } else {
        dbg_continue_status = KERN_FAILURE;
        handle_exception_status = DEBUGGER_CRASHED;
      }
      break;

    case EXC_BAD_INSTRUCTION:
    case EXC_ARITHMETIC:
    case EXC_CRASH:
    case EXC_GUARD:
    crash_label:
      dbg_continue_status = KERN_FAILURE;
      handle_exception_status = DEBUGGER_CRASHED;
      break;

    case EXC_BREAKPOINT:
      dbg_continue_status = KERN_FAILURE;
      break;

    //Unix signals
    case EXC_SOFTWARE:
      if (mach_exception->code_cnt < 2 || mach_exception->code[0] != EXC_SOFT_SIGNAL) {
        goto default_label;
      }

      switch (mach_exception->code[1]) {
        case SIGSEGV:
        case SIGBUS:
          goto bad_access_label;

        case SIGILL:
        case SIGFPE:
        case SIGABRT:
        case SIGSYS:
        case SIGPIPE:
          goto crash_label;

        /* Handling the Unix soft signal produced by attaching via ptrace
          PT_ATTACHEXC suspends the process by using a SIGSTOP signal */
        case SIGSTOP:
          OnProcessCreated();

          mach_exception->code[1] = 0;
          ptrace(PT_THUPDATE,
                 mach_target->Pid(),
                (caddr_t)(uintptr_t)mach_exception->thread_port,
                (int)mach_exception->code[1]);

          break;

        case SIGCHLD:
          if (!IsTargetAlive()) {
            handle_exception_status = DEBUGGER_PROCESS_EXIT;
          }
          break;

        default:
          goto default_label;
      }

      break;

    default:
    default_label:
      if (trace_debug_events) {
        WARN("Debugger: Unhandled exception, mach exception_type %x at address %p\n",
             mach_exception->exception_type, last_exception.ip);
      }
      dbg_continue_status = KERN_FAILURE;
  }
}

void Debugger::PrintContext() {
  thread_act_t *threads = NULL;
  mach_msg_type_number_t num_threads = 0;
  kern_return_t ret = task_threads(mach_target->Task(), &threads, &num_threads);
  if(ret != KERN_SUCCESS) return;
  for(unsigned i=0;i<num_threads;i++) {
    x86_thread_state64_t state;
    unsigned int count = x86_THREAD_STATE64_COUNT;
    ret = thread_get_state(threads[i], x86_THREAD_STATE64, (thread_state_t)&state, &count);
    if(ret != KERN_SUCCESS) continue;
    printf("thread %d\n", i);
    printf("rip:%llx\n", state.__rip);
    printf("rax:%llx rbx:%llx rcx:%llx rdx:%llx\n", state.__rax, state.__rbx, state.__rcx, state.__rdx);
    printf("rsi:%llx rdi:%llx rbp:%llx rsp:%llx\n", state.__rsi, state.__rdi, state.__rbp, state.__rsp);
    printf("r8:%llx r9:%llx r10:%llx r11:%llx\n", state.__r8, state.__r9, state.__r10, state.__r11);
    printf("r12:%llx r13:%llx r14:%llx r15:%llx\n", state.__r12, state.__r13, state.__r14, state.__r15);
    printf("stack:\n");
    uint64_t stack[100];
    mach_target->ReadMemory(state.__rsp, sizeof(stack), stack);
    for(int j=0; j<(sizeof(stack)/sizeof(stack[0])); j++) {
      printf("%llx\n", stack[j]);
    }
  }
  for(unsigned i=0;i<num_threads;i++) {
    mach_port_deallocate(mach_task_self(), threads[i]);
  }
  vm_deallocate(mach_task_self(), (vm_address_t)threads, num_threads * sizeof(thread_act_t));
}

DebuggerStatus Debugger::DebugLoop(uint32_t timeout) {
  if (!IsTargetAlive()) {
    OnProcessExit();
    return DEBUGGER_PROCESS_EXIT;
  }

  if (dbg_continue_needed) {
    task_resume(mach_target->Task());
  }

  if (dbg_reply_needed) {
    mach_target->ReplyToException(reply_buffer);
  }

  bool alive = true;
  while (alive) {
    dbg_continue_needed = false;
    dbg_reply_needed = false;

    uint64_t begin_time = GetCurTime();
    kern_return_t krt = mach_target->WaitForException(std::min(timeout, (uint32_t)100),
                                                      request_buffer,
                                                      sizeof(union __RequestUnion__catch_mach_exc_subsystem));
    uint64_t end_time = GetCurTime();

    uint64_t time_elapsed = end_time - begin_time;
    timeout = ((uint64_t)timeout >= time_elapsed) ? timeout - (uint32_t)time_elapsed : 0;
    
    switch (krt) {
      case MACH_RCV_TIMED_OUT:
        if (timeout == 0) {
          task_suspend(mach_target->Task());
          dbg_continue_needed = true;
          return DEBUGGER_HANGED;
        }
        //go down into the MACH_RCV_INTERRUPTED case otherwise

      case MACH_RCV_INTERRUPTED:
        if (!IsTargetAlive()) {
          alive = false;
        }

        continue;

      default:
        if (krt != MACH_MSG_SUCCESS) {
          FATAL("Error (%s) returned by mach_msg\n", mach_error_string(krt));
        }
    }

    task_suspend(mach_target->Task());
    dbg_continue_needed = true;

    /* mach_exc_server calls catch_mach_exception_raise
       HandleExceptionInternal returns in ret_HandleExceptionInternal */
    boolean_t message_parsed_correctly = mach_exc_server(request_buffer, reply_buffer);
    if (!message_parsed_correctly) {
      krt = ((mig_reply_error_t *)reply_buffer)->RetCode;
      FATAL("Error (%s) returned in reply buffer by mach_exc_server\n", mach_error_string(krt));
    }

    dbg_reply_needed = true;

    if (handle_exception_status == DEBUGGER_CRASHED) {
      OnCrashed(&last_exception);
    }

    if (handle_exception_status == DEBUGGER_PROCESS_EXIT) {
      alive = false;
      continue;
    }

    if (handle_exception_status != DEBUGGER_CONTINUE) {
      return handle_exception_status;
    }

    task_resume(mach_target->Task());
    mach_target->ReplyToException(reply_buffer);
  }

  OnProcessExit();
  return DEBUGGER_PROCESS_EXIT;
}

/**
 * Method not used, implementation is needed by the mach_exc_server method.
*/
kern_return_t catch_mach_exception_raise(
    mach_port_t exception_port,
    mach_port_t thread_port,
    mach_port_t task_port,
    exception_type_t exception_type,
    mach_exception_data_t code,
    mach_msg_type_number_t code_cnt) {
  return MACH_RCV_INVALID_TYPE;
}


/**
 * Method not used, implementation is needed by the mach_exc_server method.
 */
kern_return_t catch_mach_exception_raise_state(
    mach_port_t exception_port,
    exception_type_t exception_type,
    const mach_exception_data_t code,
    mach_msg_type_number_t code_cnt,
    int *flavor,
    const thread_state_t old_state,
    mach_msg_type_number_t old_state_cnt,
    thread_state_t new_state,
    mach_msg_type_number_t *new_state_cnt) {
  return MACH_RCV_INVALID_TYPE;
}

/**
 * Called by mach_exc_server
 *
 * @param exception_port the exception_port registered in AttachToProcess() method
 * @param task_port the target_task
*/
kern_return_t catch_mach_exception_raise_state_identity(
    mach_port_t exception_port,
    mach_port_t thread_port,
    mach_port_t task_port,
    exception_type_t exception_type,
    mach_exception_data_t code,
    mach_msg_type_number_t code_cnt,
    int *flavor,
    thread_state_t old_state,
    mach_msg_type_number_t old_state_cnt,
    thread_state_t new_state,
    mach_msg_type_number_t *new_state_cnt) {

  memcpy(new_state, old_state, old_state_cnt * sizeof(old_state[0]));
  *new_state_cnt = old_state_cnt;

  Debugger::MachException *mach_exception = new Debugger::MachException(exception_port,
                                                                        thread_port,
                                                                        task_port,
                                                                        exception_type,
                                                                        code,
                                                                        code_cnt,
                                                                        flavor,
                                                                        new_state,
                                                                        new_state_cnt);


  class Debugger *dbg = NULL;
  Debugger::map_mutex.lock();
  auto it = Debugger::task_to_debugger_map.find(task_port);
  if (it == Debugger::task_to_debugger_map.end() || it->second == NULL) {
    FATAL("Debugger object could not be found in the map, task port = (%d)\n", task_port);
  }
  dbg = it->second;
  Debugger::map_mutex.unlock();

  if (!dbg->killing_target) {
    dbg->HandleExceptionInternal(mach_exception);
  } else {
    dbg->dbg_continue_status = KERN_FAILURE;
    dbg->handle_exception_status = DEBUGGER_CONTINUE;
  }

  kern_return_t krt;
  krt = mach_port_deallocate(mach_task_self(), task_port);
  if (krt != KERN_SUCCESS) {
    FATAL("Error (%s) deallocating the task port\n", mach_error_string(krt));
  }

  krt = mach_port_deallocate(mach_task_self(), thread_port);
  if (krt != KERN_SUCCESS) {
    FATAL("Error (%s) deallocating the thread port\n", mach_error_string(krt));
  }

  delete mach_exception;
  mach_exception = NULL;
  return dbg->dbg_continue_status;
}

void Debugger::OnProcessExit() {
  if (trace_debug_events) {
    SAY("Debugger: Process exit\n");
  }

  if (mach_target != NULL) {
    map_mutex.lock();
    int removed = task_to_debugger_map.erase(mach_target->Task());
    if (removed == 0) {
      WARN("There is no task port (%u) in task_to_debugger_map to be erased", mach_target->Task());
    }
    map_mutex.unlock();

    mach_target->CleanUp();
    delete mach_target;
    mach_target = NULL;
<<<<<<< HEAD

    ClearSharedMemory();
  }

=======
  }
  
>>>>>>> aa0abc87
  // collect any zombie processes at this point
  int status;
  while(wait3(&status, WNOHANG, 0) > 0);
}


DebuggerStatus Debugger::Kill() {
  if (mach_target == NULL) {
    return DEBUGGER_PROCESS_EXIT;
  }

  killing_target = true;
  int target_pid = mach_target->Pid();
  kill(target_pid, SIGKILL);

  //SIGKILL is not handled, so DebugLoop must return DEBUGGER_PROCESS_EXIT
  dbg_last_status = DebugLoop(0xffffffff);
  if (dbg_last_status != DEBUGGER_PROCESS_EXIT || IsTargetAlive()) {
    FATAL("Unable to kill the process\n");
  }

  DeleteBreakpoints();
  killing_target = false;

  return dbg_last_status;
}

char **Debugger::GetEnvp() {
  int environ_size = 0;
  char **p = environ;
  while (*p) {
    environ_size += 1;
    p++;
  }

  int envp_size = environ_size + additional_env.size();
  char **envp = (char**)malloc(sizeof(char*)*(envp_size+1));
  int i;
  for (i = 0; i < environ_size; ++i) {
    envp[i] = (char*)malloc(strlen(environ[i])+1);
    strcpy(envp[i], environ[i]);
  }

  for(auto iter = additional_env.begin(); iter != additional_env.end(); iter++) {
    envp[i] = (char*)malloc(iter->size() + 1);
    strcpy(envp[i], iter->c_str());
    i++;
  }
  
  envp[envp_size] = NULL;

  return envp;
}


void Debugger::StartProcess(int argc, char **argv) {
  if (argc <= 0) {
    FATAL("Number of arguments is not strictly positive");
  }

  pid_t pid;
  int status;
  posix_spawnattr_t attr;

  status = posix_spawnattr_init(&attr);
  if (status != 0) {
    FATAL("Unable to init spawnattr");
  }

  status = posix_spawnattr_setflags(&attr, POSIX_SPAWN_START_SUSPENDED);
  if (status != 0) {
    FATAL("Unable to set flags in posix_spawnattr_setflags");
  }

  char **envp = GetEnvp();
  status = posix_spawn(&pid, argv[0], NULL, &attr, argv, envp);
  if (status != 0) {
    FATAL("Error (%s) spawning the process\n", strerror(status));
  }

  for (char **p = envp; *p; p++) {
    free(*p);
  }
  free(envp);

  mach_target = new MachTarget(pid);
}


void Debugger::AttachToProcess() {
  killing_target = false;
  dbg_continue_needed = false;
  dbg_reply_needed = false;
  child_entrypoint_reached = false;
  target_reached = false;

  DeleteBreakpoints();

  int ptrace_ret;
  ptrace_ret = ptrace(PT_ATTACHEXC, mach_target->Pid(), 0, 0);
  if (ptrace_ret == -1) {
    FATAL("Unable to ptrace PT_ATTACHEXC to the target process\n");
  }

  map_mutex.lock();
  task_to_debugger_map[mach_target->Task()] = this;
  map_mutex.unlock();

  dbg_last_status = DEBUGGER_ATTACHED;
}


DebuggerStatus Debugger::Attach(unsigned int pid, uint32_t timeout) {
  attach_mode = true;
  mach_target = new MachTarget(pid);

  AttachToProcess();
  return Continue(timeout);
}


DebuggerStatus Debugger::Run(char *cmd, uint32_t timeout) {
  FATAL("Deprecated Run interface on macOS - use Run(int argc, char **argv, uint32_t timeout) instead");
}


DebuggerStatus Debugger::Run(int argc, char **argv, uint32_t timeout) {
  attach_mode = false;

  StartProcess(argc, argv);
  AttachToProcess();
  return Continue(timeout);
}

DebuggerStatus Debugger::Continue(uint32_t timeout) {
  if (loop_mode && (dbg_last_status == DEBUGGER_TARGET_END)) {
    dbg_last_status = DEBUGGER_TARGET_START;
    return dbg_last_status;
  }

  dbg_last_status = DebugLoop(timeout);
  return dbg_last_status;
}


void Debugger::Init(int argc, char **argv) {
  mach_target = NULL;
  killing_target = false;

  attach_mode = false;
  trace_debug_events = false;
  loop_mode = false;
  target_function_defined = false;

  target_module[0] = 0;
  target_method[0] = 0;
  target_offset = 0;
  saved_args = NULL;
  target_num_args = 0;
  target_address = NULL;
  
  target_end_detection = RETADDR_STACK_OVERWRITE;

  dbg_last_status = DEBUGGER_NONE;
  shared_memory.clear();

  dbg_continue_needed = false;
  dbg_reply_needed = false;
  request_buffer = (mach_msg_header_t *)malloc(sizeof(union __RequestUnion__catch_mach_exc_subsystem));
  reply_buffer = (mach_msg_header_t *)malloc(sizeof(union __ReplyUnion__catch_mach_exc_subsystem));

  std::list<char *> env_options;
  GetOptionAll("-target_env", argc, argv, &env_options);
  for (auto iter = env_options.begin(); iter != env_options.end(); iter++) {
    additional_env.push_back(*iter);
  }
  
  char *option;
  trace_debug_events = GetBinaryOption("-trace_debug_events",
                                       argc, argv,
                                       trace_debug_events);

  option = GetOption("-target_module", argc, argv);
  if (option) strncpy(target_module, option, PATH_MAX);

  option = GetOption("-target_method", argc, argv);
  if (option) strncpy(target_method, option, PATH_MAX);

  loop_mode = GetBinaryOption("-loop", argc, argv, loop_mode);

  option = GetOption("-nargs", argc, argv);
  if (option) target_num_args = atoi(option);

  option = GetOption("-target_offset", argc, argv);
  if (option) target_offset = strtoul(option, NULL, 0);

  // check if we are running in persistence mode
  if (target_module[0] || target_offset || target_method[0]) {
    target_function_defined = true;
    if ((target_module[0] == 0) || ((target_offset == 0) && (target_method[0] == 0))) {
      FATAL("target_module and either target_offset or target_method must be specified together\n");
    }
  }

  if (loop_mode && !target_function_defined) {
    FATAL("Target function needs to be defined to use the loop mode\n");
  }
  
  // avoid overwriting return address in case we have libgmalloc in env
  for (auto iter = additional_env.begin(); iter != additional_env.end(); iter++) {
    if (iter->find("libgmalloc") != std::string::npos) {
      target_end_detection = RETADDR_BREAKPOINT;
    }
  }

  if (target_num_args) {
    saved_args = (void **)malloc(target_num_args * sizeof(void *));
  }

  m_dyld_process_info_create =
      (void *(*)(task_t task, uint64_t timestamp, kern_return_t * kernelError))
          dlsym(RTLD_DEFAULT, "_dyld_process_info_create");
  m_dyld_process_info_for_each_image =
      (void (*)(void *info, void (^)(uint64_t machHeaderAddress,
                                     const uuid_t uuid, const char *path)))
          dlsym(RTLD_DEFAULT, "_dyld_process_info_for_each_image");
  m_dyld_process_info_release =
      (void (*)(void *info))dlsym(RTLD_DEFAULT, "_dyld_process_info_release");
}<|MERGE_RESOLUTION|>--- conflicted
+++ resolved
@@ -1372,15 +1372,10 @@
     mach_target->CleanUp();
     delete mach_target;
     mach_target = NULL;
-<<<<<<< HEAD
 
     ClearSharedMemory();
   }
 
-=======
-  }
-  
->>>>>>> aa0abc87
   // collect any zombie processes at this point
   int status;
   while(wait3(&status, WNOHANG, 0) > 0);
